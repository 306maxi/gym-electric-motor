import numpy as np
import math


class ElectricMotor:
    """
        Base class for all technical electrical motor models.

        A motor consists of the ode-state. These are the dynamic quantities of its ODE.
        For example:
            ODE-State of a DC-shunt motor: `` [i_a, i_e ] ``
                * i_a: Anchor circuit current
                * i_e: Exciting circuit current

        Each electric motor can be parametrized by a dictionary of motor parameters, the nominal state dictionary
        and the limit dictionary.
    """

    #: Parameter indicating if the class is implementing the optional jacobian function
    HAS_JACOBIAN = False

    #: CURRENTS_IDX(list(int)): Indices for accessing all motor currents.
    CURRENTS_IDX = []

    #: CURRENTS(list(str)): List of the motor currents names
    CURRENTS = []
    #: VOLTAGES(list(str)): List of the motor input voltages names
    VOLTAGES = []

    #: _default_motor_parameter(dict): Default parameter dictionary for the motor
    _default_motor_parameter = {}
    #: _default_nominal_values(dict(float)): Default nominal motor state array
    _default_nominal_values = {}
    #: _default_limits(dict(float)): Default motor limits (0 for unbounded limits)
    _default_limits = {}

    @property
    def nominal_values(self):
        """
        Readonly motors nominal values.

        Returns:
            dict(float): Current nominal values of the motor.
        """
        return self._nominal_values

    @property
    def limits(self):
        """
        Readonly motors limit state array. Entries are set to the maximum physical possible values
        in case of unspecified limits.

        Returns:
            dict(float): Limits of the motor.
        """
        return self._limits

    @property
    def motor_parameter(self):
        """
        Returns:
             dict(float): The motors parameter dictionary
        """
        return self._motor_parameter

    def __init__(self, motor_parameter=None, nominal_values=None, limit_values=None, **__):
        """
        :param  motor_parameter: Motor parameter dictionary. Contents specified for each motor.
        :param nominal_values: Nominal values for the motor quantities.
        :param limit_values: Limits for the motor quantities.
        """
        motor_parameter = motor_parameter or {}
        self._motor_parameter = self._default_motor_parameter.copy()
        self._motor_parameter.update(motor_parameter)
        limit_values = limit_values or {}
        self._limits = self._default_limits.copy()
        self._limits.update(limit_values)
        nominal_values = nominal_values or {}
        self._nominal_values = self._default_nominal_values.copy()
        self._nominal_values.update(nominal_values)

    def electrical_ode(self, state, u_in, omega, *_):
        """
        Calculation of the derivatives of each motor state variable for the given inputs / The motors ODE-System.

        Args:
            state(ndarray(float)): The motors state.
            u_in(list(float)): The motors input voltages.
            omega(float): Angular velocity of the motor

        Returns:
             ndarray(float): Derivatives of the motors ODE-system for the given inputs.
        """
        raise NotImplementedError

    def electrical_jacobian(self, state, u_in, omega, *_):
        """
        Calculation of the jacobian of each motor ODE for the given inputs / The motors ODE-System.

        Overriding this method is optional for each subclass. If it is overridden, the parameter HAS_JACOBIAN must also
        be set to True. Otherwise, the jacobian will not be called.

        Args:
            state(ndarray(float)): The motors state.
            u_in(list(float)): The motors input voltages.
            omega(float): Angular velocity of the motor

        Returns:
             Tuple(ndarray, ndarray, ndarray):
                [0]: Derivatives of all electrical motor states over all electrical motor states shape:(states x states)
                [1]: Derivatives of all electrical motor states over omega shape:(states,)
                [2]: Derivative of Torque over all motor states shape:(states,)
        """
        pass

    def torque(self, currents):
        """
        Torque equation of the motor.

        Args:
            currents(numpy.ndarray(float)): Motor currents to calculate the Torque.

        Returns:
            float: Motor torque for the given state.
        """
        raise NotImplementedError

    def reset(self):
        """
        Reset the motors state to a new initial state. (Default 0)

        Returns:
            numpy.ndarray(float): The initial motors state.
        """
        return np.zeros(len(self.CURRENTS), dtype=float)

    def i_in(self, state):
        """
        Args:
            state(ndarray(float)): ODE state of the motor

        Returns:
             list(float): List of all currents flowing into the motor.
        """
        raise NotImplementedError


class DcMotor(ElectricMotor):
    """
        The DcMotor and its subclasses implement the technical system of a dc motor.

        This includes the system equations, the motor parameters of the equivalent circuit diagram,
        as well as limits.

        =====================  ==========  ============= ===========================================
        Motor Parameter        Unit        Default Value Description
        =====================  ==========  ============= ===========================================
        r_a                    Ohm         0.78          Armature circuit resistance
        r_e                    Ohm         25            Exciting circuit resistance
        l_a                    H           6.3e-3        Armature circuit inductance
        l_e                    H           1.2           Exciting circuit inductance
        l_e_prime              H           0.0094        Effective excitation inductance
        j_rotor                kg/m^2      0.017         Moment of inertia of the rotor
        =====================  ==========  ============= ===========================================

        =============== ====== =============================================
        Motor Currents  Unit   Description
        =============== ====== =============================================
        i_a             A      Armature circuit current
        i_e             A      Exciting circuit current
        =============== ====== =============================================
        =============== ====== =============================================
        Motor Voltages  Unit   Description
        =============== ====== =============================================
        u_a             V      Armature circuit voltage
        u_e             v      Exciting circuit voltage
        =============== ====== =============================================

        ======== ===========================================================
        Limits / Nominal Value Dictionary Entries:
        -------- -----------------------------------------------------------
        Entry    Description
        ======== ===========================================================
        i_a      Armature current
        i_e      Exciting current
        omega    Angular Velocity
        torque   Motor generated torque
        u_a      Armature Voltage
        u_e      Exciting Voltage
        ======== ===========================================================
    """

    # Indices for array accesses
    I_A_IDX = 0
    I_E_IDX = 1
    CURRENTS_IDX = [0, 1]
    CURRENTS = ['i_a', 'i_e']
    VOLTAGES = ['u_a', 'u_e']
    _default_motor_parameter = {
        'r_a': 0.78, 'r_e': 25, 'l_a': 6.3e-3, 'l_e': 1.2, 'l_e_prime': 0.0094, 'j_rotor': 0.017,
    }
    _default_nominal_values = {'omega': 368, 'torque': 0.0, 'i_a': 50, 'i_e': 1.2, 'u': 420}
    _default_limits = {'omega': 500, 'torque': 0.0, 'i_a': 75, 'i_e': 2, 'u': 420}

    def __init__(self, motor_parameter=None, nominal_values=None, limit_values=None, **__):
        # Docstring of superclass
        super().__init__(motor_parameter, nominal_values, limit_values)
        #: Matrix that contains the constant parameters of the systems equation for faster computation
        self._model_constants = None
        self._update_model()
        self._update_limits()

    def _update_model(self):
        """
        Update the motors model parameters with the motor parameters.

        Called internally when the motor parameters are changed or the motor is initialized.
        """
        mp = self._motor_parameter
        self._model_constants = np.array([
            [-mp['r_a'], 0, -mp['l_e_prime'], 1, 0],
            [0, -mp['r_e'], 0, 0, 1]
        ])
        self._model_constants[self.I_A_IDX] = self._model_constants[self.I_A_IDX] / mp['l_a']
        self._model_constants[self.I_E_IDX] = self._model_constants[self.I_E_IDX] / mp['l_e']

    def torque(self, currents):
        # Docstring of superclass
        return self._motor_parameter['l_e_prime'] * currents[self.I_A_IDX] * currents[self.I_E_IDX]

    def i_in(self, currents):
        # Docstring of superclass
        return list(currents)

    def electrical_ode(self, state, u_in, omega, *_):
        # Docstring of superclass
        return np.matmul(self._model_constants, np.array([
            state[self.I_A_IDX],
            state[self.I_E_IDX],
            omega * state[self.I_E_IDX],
            u_in[0],
            u_in[1],
        ]))

    def _update_limits(self):
        """
        Calculate for all the missing maximal and nominal values the physical maximal possible values.
        """
        if self._limits.get('u_a', 0) == 0:
            self._limits['u_a'] = self._default_limits['u']
        if self._limits.get('u_e', 0) == 0:
            self._limits['u_e'] = self._default_limits['u']
        if self._limits.get('i_a', 0) == 0.0:
            self._limits['i_a'] = self._limits.get('i', None) or self._limits['u_a'] / self._motor_parameter['r_a']
        if self._nominal_values.get('i_a', 0) == 0:
            self._nominal_values['i_a'] = self._limits['i_a']
        if self._limits.get('i_e', 0) == 0.0:
            self._limits['i_e'] = self._limits.get('i', None) or self._limits['u_e'] / self.motor_parameter['r_e']
        if self._nominal_values.get('i_e', 0) == 0:
            self._nominal_values['i_e'] = self._limits['i_e']
        if self._limits.get('torque', 0) == 0.0:
            motor_limit_state = [self._limits[state] for state in self.CURRENTS]
            self._limits['torque'] = self.torque(motor_limit_state)
        if self._nominal_values.get('torque', 0) == 0:
            self._nominal_values['torque'] = self._limits['torque']
        if self._limits.get('omega', 0) == 0.0:
            self._limits['omega'] = self._default_limits['omega']
        if self._nominal_values.get('omega', 0) == 0:
            self._nominal_values['omega'] = self._limits['omega']

        for entry in self._limits.keys():
            if self._nominal_values.get(entry, 0) == 0:
                self._nominal_values[entry] = self._limits[entry]

    def get_state_space(self, input_currents, input_voltages):
        """
        Calculate the possible normalized state space for the motor as a tuple of dictionaries "low" and "high".

        Args:
            input_currents: Tuple of the two converters possible output currents.
            input_voltages: Tuple of the two converters possible output voltages.

        Returns:
             tuple(dict,dict): Dictionaries defining if positive and negative values are possible for each motors state.
        """
        a_converter = 0
        e_converter = 1
        low = {
            'omega': -1 if input_voltages.low[a_converter] == -1
            or input_voltages.low[e_converter] == -1 else 0,
            'torque': -1 if input_currents.low[a_converter] == -1
            or input_currents.low[e_converter] == -1 else 0,
            'i_a': -1 if input_currents.low[a_converter] == -1 else 0,
            'i_e': -1 if input_currents.low[e_converter] == -1 else 0,
            'u_a': -1 if input_voltages.low[a_converter] == -1 else 0,
            'u_e': -1 if input_voltages.low[e_converter] == -1 else 0,
        }
        high = {
            'omega': 1,
            'torque': 1,
            'i_a': 1,
            'i_e': 1,
            'u_a': 1,
            'u_e': 1
        }
        return low, high


class DcShuntMotor(DcMotor):
    """
        The DcShuntMotor is a DC motor with parallel armature and exciting circuit connected to one input voltage.

        =====================  ==========  ============= ===========================================
        Motor Parameter        Unit        Default Value Description
        =====================  ==========  ============= ===========================================
        r_a                    Ohm         0.78          Armature circuit resistance
        r_e                    Ohm         25            Exciting circuit resistance
        l_a                    H           6.3e-3        Armature circuit inductance
        l_e                    H           1.2           Exciting circuit inductance
        l_e_prime              H           0.0094        Effective excitation inductance
        j_rotor                kg/m^2      0.017         Moment of inertia of the rotor
        =====================  ==========  ============= ===========================================

        =============== ====== =============================================
        Motor Currents  Unit   Description
        =============== ====== =============================================
        i_a             A      Armature circuit current
        i_e             A      Exciting circuit current
        =============== ====== =============================================
        =============== ====== =============================================
        Motor Voltages  Unit   Description
        =============== ====== =============================================
        u               V      Voltage applied to both circuits
        =============== ====== =============================================

        ======== ===========================================================
        Limits / Nominal Value Dictionary Entries:
        -------- -----------------------------------------------------------
        Entry    Description
        ======== ===========================================================
        i_a      Armature current
        i_e      Exciting current
        omega    Angular Velocity
        torque   Motor generated torque
        u        Voltage
        ======== ===========================================================
    """
    HAS_JACOBIAN = True
    VOLTAGES = ['u']

    _default_nominal_values = {'omega': 368, 'torque': 0.0, 'i_a': 50, 'i_e': 1.2, 'u': 420}
    _default_limits = {'omega': 500, 'torque': 0.0, 'i_a': 75, 'i_e': 2, 'u': 420}

    def i_in(self, state):
        # Docstring of superclass
        return [state[self.I_A_IDX] + state[self.I_E_IDX]]

    def electrical_ode(self, state, u_in, omega, *_):
        # Docstring of superclass
        return super().electrical_ode(state, (u_in[0], u_in[0]), omega)

    def electrical_jacobian(self, state, u_in, omega, *_):
        mp = self._motor_parameter
        return (
            np.array([
                [-mp['r_a'] / mp['l_a'], -mp['l_e_prime'] / mp['l_a'] * omega],
                [0, -mp['r_e'] / mp['l_e']]
            ]),
            np.array([-mp['l_e_prime'] * state[self.I_E_IDX] / mp['l_a'], 0]),
            np.array([mp['l_e_prime'] * state[self.I_E_IDX], mp['l_e_prime'] * state[self.I_A_IDX]])
        )

    def get_state_space(self, input_currents, input_voltages):
        """
        Calculate the possible normalized state space for the motor as a tuple of dictionaries "low" and "high".

        Args:
            input_currents: The converters possible output currents.
            input_voltages: The converters possible output voltages.

        Returns:
             tuple(dict,dict): Dictionaries defining if positive and negative values are possible for each motors state.
        """
        lower_limit = 0

        low = {
            'omega': 0,
            'torque': -1 if input_currents.low[0] == -1 else 0,
            'i_a': -1 if input_currents.low[0] == -1 else 0,
            'i_e': -1 if input_currents.low[0] == -1 else 0,
            'u': -1 if input_voltages.low[0] == -1 else 0,
        }
        high = {
            'omega': 1,
            'torque': 1,
            'i_a': 1,
            'i_e': 1,
            'u': 1,
        }
        return low, high

    def _update_limits(self):
        """
        Calculate for all the missing maximal and nominal values the physical maximal possible values.
        """
        if self._limits.get('u', 0) == 0:
            self._limits['u'] = self._default_limits['u']
        if self._limits.get('i_a', 0) == 0.0:
            self._limits['i_a'] = self._limits.get('i', None) or self._limits['u_a'] / self._motor_parameter['r_a']
        if self._nominal_values.get('i_a', 0) == 0:
            self._nominal_values['i_a'] = self._limits['i_a']
        if self._limits.get('i_e', 0) == 0.0:
            self._limits['i_e'] = self._limits.get('i', None) or self._limits['u_e'] / self.motor_parameter['r_e']
        if self._nominal_values.get('i_e', 0) == 0:
            self._nominal_values['i_e'] = self._limits['i_e']
        if self._limits.get('torque', 0) == 0.0:
            motor_limit_state = [self._limits[state] for state in self.CURRENTS]
            self._limits['torque'] = self.torque(motor_limit_state)
        if self._nominal_values.get('torque', 0) == 0:
            self._nominal_values['torque'] = self._limits['torque']
        if self._limits.get('omega', 0) == 0.0:
            self._limits['omega'] = self._default_limits['omega']
        if self._nominal_values.get('omega', 0) == 0:
            self._nominal_values['omega'] = self._limits['omega']

        for entry in self._limits.keys():
            if self._nominal_values.get(entry, 0) == 0:
                self._nominal_values[entry] = self._limits[entry]


class DcSeriesMotor(DcMotor):
    """
        The DcSeriesMotor is a DcMotor with an armature and exciting circuit connected in series to one input voltage.

        =====================  ==========  ============= ===========================================
        Motor Parameter        Unit        Default Value Description
        =====================  ==========  ============= ===========================================
        r_a                    Ohm         2.78          Armature circuit resistance
        r_e                    Ohm         1.0           Exciting circuit resistance
        l_a                    H           6.3e-3        Armature circuit inductance
        l_e                    H           1.6e-3        Exciting circuit inductance
        l_e_prime              H           0.05          Effective excitation inductance
        j_rotor                kg/m^2      0.017         Moment of inertia of the rotor
        =====================  ==========  ============= ===========================================

        =============== ====== =============================================
        Motor Currents  Unit   Description
        =============== ====== =============================================
        i               A      Circuit current
        =============== ====== =============================================
        =============== ====== =============================================
        Motor Voltages  Unit   Description
        =============== ====== =============================================
        u               V      Circuit voltage
        =============== ====== =============================================

        ======== ===========================================================
        Limits / Nominal Value Dictionary Entries:
        -------- -----------------------------------------------------------
        Entry    Description
        ======== ===========================================================
        i        Circuit Current
        omega    Angular Velocity
        torque   Motor generated torque
        u        Circuit Voltage
        ======== ===========================================================
    """
    HAS_JACOBIAN = True
    I_IDX = 0
    CURRENTS_IDX = [0]
    CURRENTS = ['i']
    VOLTAGES = ['u']

    _default_motor_parameter = {
        'r_a': 2.78, 'r_e': 1.0, 'l_a': 6.3e-3, 'l_e': 1.6e-3, 'l_e_prime': 0.05, 'j_rotor': 0.017,
    }
    _default_nominal_values = dict(omega=80, torque=0.0, i=50, u=420)
    _default_limits = dict(omega=100, torque=0.0, i=100, u=420)

    def _update_model(self):
        # Docstring of superclass
        mp = self._motor_parameter
        self._model_constants = np.array([
            [-mp['r_a'] - mp['r_e'], -mp['l_e_prime'], 1]
        ])
        self._model_constants[self.I_IDX] = self._model_constants[self.I_IDX] / (mp['l_a'] + mp['l_e'])

    def torque(self, currents):
        # Docstring of superclass
        return super().torque([currents[self.I_IDX], currents[self.I_IDX]])

    def electrical_ode(self, state, u_in, omega, *_):
        # Docstring of superclass
        return np.matmul(
            self._model_constants,
            np.array([
                state[self.I_IDX],
                omega * state[self.I_IDX],
                u_in[0]
            ])
        )

    def i_in(self, state):
        # Docstring of superclass
        return state[self.CURRENTS_IDX]

    def _update_limits(self):
        # Docstring of superclass
        if self._limits.get('u', 0) == 0:
            self._limits['u'] = self._default_limits['u']
        if self._limits.get('i', 0) == 0.0:
            self._limits['i'] = self._limits['u'] / (self._motor_parameter['r_a'] + self._motor_parameter['r_e'])
        if self._limits.get('torque', 0) == 0.0:
            motor_limit_state = [self._limits[state] for state in self.CURRENTS]
            self._limits['torque'] = self.torque(motor_limit_state)
        if self._nominal_values.get('torque', 0) == 0:
            self._nominal_values['torque'] = self._limits['torque']
        if self._limits.get('omega', 0) == 0.0:
            self._limits['omega'] = self._default_limits['omega']
        if self._nominal_values.get('omega', 0) == 0:
            self._nominal_values['omega'] = self._limits['omega']
        for entry in self._limits.keys():
            if self._nominal_values.get(entry, 0) == 0:
                self._nominal_values[entry] = self._limits[entry]

    def get_state_space(self, input_currents, input_voltages):
        # Docstring of superclass
        lower_limit = 0
        low = {
            'omega': 0,
            'torque': 0,
            'i': -1 if input_currents.low[0] == -1 else 0,
            'u': -1 if input_voltages.low[0] == -1 else 0,
        }
        high = {
            'omega': 1,
            'torque': 1,
            'i': 1,
            'u': 1,
        }
        return low, high

    def electrical_jacobian(self, state, u_in, omega, *_):
        mp = self._motor_parameter
        return (
            np.array([[-(mp['r_a'] + mp['r_e'] + mp['l_e_prime'] * omega) / (mp['l_a'] + mp['l_e'])]]),
            np.array([-mp['l_e_prime'] * state[self.I_IDX] / (mp['l_a'] + mp['l_e'])]),
            np.array([2 * mp['l_e_prime'] * state[self.I_IDX]])
        )


class DcPermanentlyExcitedMotor(DcMotor):
    """
        The DcPermanentlyExcitedMotor is a DcMotor with a Permanent Magnet instead of the excitation circuit.

        =====================  ==========  ============= ===========================================
        Motor Parameter        Unit        Default Value Description
        =====================  ==========  ============= ===========================================
        r_a                    Ohm         25.0          Armature circuit resistance
        l_a                    H           3.438e-2      Armature circuit inductance
        psi_e                  Wb          18            Magnetic Flux of the permanent magnet
        j_rotor                kg/m^2      0.017         Moment of inertia of the rotor
        =====================  ==========  ============= ===========================================
        =============== ====== =============================================
        Motor Currents  Unit   Description
        =============== ====== =============================================
        i               A      Circuit current
        =============== ====== =============================================
        =============== ====== =============================================
        Motor Voltages  Unit   Description
        =============== ====== =============================================
        u               V      Circuit voltage
        =============== ====== =============================================

        ======== ===========================================================
        Limits / Nominal Value Dictionary Entries:
        -------- -----------------------------------------------------------
        Entry    Description
        ======== ===========================================================
        i        Circuit Current
        omega    Angular Velocity
        torque   Motor generated torque
        u        Circuit Voltage
        ======== ===========================================================
    """
    I_IDX = 0
    CURRENTS_IDX = [0]
    CURRENTS = ['i']
    VOLTAGES = ['u']
    HAS_JACOBIAN = True

    _default_motor_parameter = {
        'r_a': 25.0, 'l_a': 3.438e-2, 'psi_e': 18, 'j_rotor': 0.017
    }
    _default_nominal_values = dict(omega=22, torque=0.0, i=16, u=400)
    _default_limits = dict(omega=50, torque=0.0, i=25, u=400)

    def torque(self, state):
        # Docstring of superclass
        return self._motor_parameter['psi_e'] * state[self.I_IDX]

    def _update_model(self):
        # Docstring of superclass
        mp = self._motor_parameter
        self._model_constants = np.array([
            [-mp['psi_e'], -mp['r_a'], 1.0]
        ])
        self._model_constants[self.I_IDX] /= mp['l_a']

    def i_in(self, state):
        # Docstring of superclass
        return state[self.CURRENTS_IDX]

    def electrical_ode(self, state, u_in, omega, *_):
        # Docstring of superclass
        return np.matmul(self._model_constants, np.array([omega, state[self.I_IDX], u_in[0]]))

    def electrical_jacobian(self, state, u_in, omega, *_):
        mp = self._motor_parameter
        return (
            np.array([[-mp['r_a'] / mp['l_a']]]),
            np.array([-mp['psi_e'] / mp['l_a']]),
            np.array([mp['psi_e']])
        )

    def _update_limits(self):
        # Docstring of superclass
        if self._limits.get('u', 0) == 0:
            self._limits['u'] = self._default_limits['u']
        if self._limits.get('i', 0) == 0.0:
            self._limits['i'] = self._limits['u'] / self._motor_parameter['r_a']
        if self._limits.get('torque', 0) == 0.0:
            motor_limit_state = [self._limits[state] for state in self.CURRENTS]
            self._limits['torque'] = self.torque(motor_limit_state)
        if self._nominal_values.get('torque', 0) == 0:
            self._nominal_values['torque'] = self._limits['torque']
        if self._limits.get('omega', 0) == 0.0:
            self._limits['omega'] = self._default_limits['omega']
        if self._nominal_values.get('omega', 0) == 0:
            self._nominal_values['omega'] = self._limits['omega']
        for entry in self._limits.keys():
            if self._nominal_values.get(entry, 0) == 0:
                self._nominal_values[entry] = self._limits[entry]

    def get_state_space(self, input_currents, input_voltages):
        # Docstring of superclass
        lower_limit = 0
        low = {
            'omega': -1 if input_voltages.low[0] == -1 else 0,
            'torque': -1 if input_currents.low[0] == -1 else 0,
            'i': -1 if input_currents.low[0] == -1 else 0,
            'u': -1 if input_voltages.low[0] == -1 else 0,
        }
        high = {
            'omega': 1,
            'torque': 1,
            'i': 1,
            'u': 1,
        }
        return low, high


class DcExternallyExcitedMotor(DcMotor):
    # Equals DC Base Motor
    HAS_JACOBIAN = True

    def electrical_jacobian(self, state, u_in, omega, *_):
        mp = self._motor_parameter
        return (
            np.array([
                [-mp['r_a'] / mp['l_a'], -mp['l_e_prime'] / mp['l_a'] * omega],
                [0, -mp['r_e'] / mp['l_e']]
            ]),
            np.array([-mp['l_e_prime'] * state[self.I_E_IDX] / mp['l_a'], 0]),
            np.array([mp['l_e_prime'] * state[self.I_E_IDX], mp['l_e_prime'] * state[self.I_A_IDX]])
        )

class ThreePhaseMotor(ElectricMotor):
    """
            The ThreePhaseMotor and its subclasses implement the technical system of Three Phase Motors.

            This includes the system equations, the motor parameters of the equivalent circuit diagram,
            as well as limits and bandwidth.
    """
    # transformation matrix from abc to alpha-beta representation
    _t23 = 2 / 3 * np.array([
        [1, -0.5, -0.5],
        [0, 0.5 * np.sqrt(3), -0.5 * np.sqrt(3)]
    ])

    # transformation matrix from alpha-beta to abc representation
    _t32 = np.array([
        [1, 0],
        [-0.5, 0.5 * np.sqrt(3)],
        [-0.5, -0.5 * np.sqrt(3)]
    ])

    @staticmethod
    def t_23(quantities):
        """
        Transformation from abc representation to alpha-beta representation

        Args:
            quantities: The properties in the abc representation like ''[u_a, u_b, u_c]''

        Returns:
            The converted quantities in the alpha-beta representation like ''[u_alpha, u_beta]''
        """
        return np.matmul(ThreePhaseMotor._t23, quantities)

    @staticmethod
    def t_32(quantities):
        """
        Transformation from alpha-beta representation to abc representation

        Args:
            quantities: The properties in the alpha-beta representation like ``[u_alpha, u_beta]``

        Returns:
            The converted quantities in the abc representation like ``[u_a, u_b, u_c]``
        """
        return np.matmul(ThreePhaseMotor._t32, quantities)

    @staticmethod
    def q(quantities, epsilon):
        """
        Transformation of the dq-representation into alpha-beta using the electrical angle

        Args:
            quantities: Array of two quantities in dq-representation. Example [i_d, i_q]
            epsilon: Current electrical angle of the motor

        Returns:
            Array of the two quantities converted to alpha-beta-representation. Example [u_alpha, u_beta]
        """
        cos = math.cos(epsilon)
        sin = math.sin(epsilon)
        return cos * quantities[0] - sin * quantities[1], sin * quantities[0] + cos * quantities[1]

    @staticmethod
    def q_inv(quantities, epsilon):
        """
        Transformation of the alpha-beta-representation into dq using the electrical angle

        Args:
            quantities: Array of two quantities in alpha-beta-representation. Example [u_alpha, u_beta]
            epsilon: Current electrical angle of the motor

        Returns:
            Array of the two quantities converted to dq-representation. Example [u_d, u_q]

        Note:
            The transformation from alpha-beta to dq is just its inverse conversion with negated epsilon.
            So this method calls q(quantities, -epsilon).
        """
        return SynchronousMotor.q(quantities, -epsilon)

    def q_me(self, quantities, epsilon):
        """
        Transformation of the dq-representation into alpha-beta using the mechanical angle

        Args:
            quantities: Array of two quantities in dq-representation. Example [i_d, i_q]
            epsilon: Current mechanical angle of the motor

        Returns:
            Array of the two quantities converted to alpha-beta-representation. Example [u_alpha, u_beta]
        """
        return self.q(quantities, epsilon * self._motor_parameter['p'])

    def q_inv_me(self, quantities, epsilon):
        """
        Transformation of the alpha-beta-representation into dq using the mechanical angle

        Args:
            quantities: Array of two quantities in alpha-beta-representation. Example [u_alpha, u_beta]
            epsilon: Current mechanical angle of the motor

        Returns:
            Array of the two quantities converted to dq-representation. Example [u_d, u_q]

        Note:
            The transformation from alpha-beta to dq is just its inverse conversion with negated epsilon.
            So this method calls q(quantities, -epsilon).
        """
        return self.q_me(quantities, -epsilon)


class SynchronousMotor(ThreePhaseMotor):
    """
        The SynchronousMotor and its subclasses implement the technical system of a three phase synchronous motor.

        This includes the system equations, the motor parameters of the equivalent circuit diagram,
        as well as limits and bandwidth.

        =====================  ==========  ============= ===========================================
        Motor Parameter        Unit        Default Value Description
        =====================  ==========  ============= ===========================================
        r_s                    Ohm         0.78          Stator resistance
        l_q                    H           6.3e-3        Quadrature axis inductance
        l_d                    H           1.2           Direct axis inductance
        psi_p                  Wb          0.0094        Effective excitation flux (PMSM only)
        p                      1           2             Pole pair number
        j_rotor                kg/m^2      0.017         Moment of inertia of the rotor
        =====================  ==========  ============= ===========================================

        =============== ====== =============================================
        Motor Currents  Unit   Description
        =============== ====== =============================================
        i_sq            A      Quadrature axis current
        i_sd            A      Direct axis current
        i_a             A      Current through branch a
        i_b             A      Current through branch b
        i_c             A      Current through branch c
        i_alpha         A      Current in alpha axis
        i_beta          A      Current in beta axis
        =============== ====== =============================================
        =============== ====== =============================================
        Motor Voltages  Unit   Description
        =============== ====== =============================================
        u_sq            A      Quadrature axis voltage
        u_sd            A      Direct axis voltage
        u_a             A      Voltage through branch a
        u_b             A      Voltage through branch b
        u_c             A      Voltage through branch c
        u_alpha         A      Voltage in alpha axis
        u_beta          A      Voltage in beta axis
        =============== ====== =============================================

        ======== ===========================================================
        Limits / Nominal Value Dictionary Entries:
        -------- -----------------------------------------------------------
        Entry    Description
        ======== ===========================================================
        i        General current limit / nominal value
        i_a      Current in phase a
        i_b      Current in phase b
        i_c      Current in phase c
        i_alpha  Current in alpha axis
        i_beta   Current in beta axis
        i_sd     Current in direct axis
        i_sq     Current in quadrature axis
        omega    Mechanical angular Velocity
        epsilon  Electrical rotational angle
        torque   Motor generated torque
        u_a      Voltage in phase a
        u_b      Voltage in phase b
        u_c      Voltage in phase c
        u_alpha  Voltage in alpha axis
        u_beta   Voltage in beta axis
        u_sd     Voltage in direct axis
        u_sq     Voltage in quadrature axis
        ======== ===========================================================


        Note:
            The voltage limits should be the amplitude of the phase voltage (:math:`\hat{u}_S`).
            Typically the rms value for the line voltage (:math:`U_L`) is given.
            :math:`\hat{u}_S=\sqrt{2/3}~U_L`

            The current limits should be the amplitude of the phase current (:math:`\hat{i}_S`).
            Typically the rms value for the phase current (:math:`I_S`) is given.
            :math:`\hat{i}_S = \sqrt{2}~I_S`

            If not specified, nominal values are equal to their corresponding limit values.
            Furthermore, if specific limits/nominal values (e.g. i_a) are not specified they are inferred from
            the general limits/nominal values (e.g. i)
        """
    I_SQ_IDX = 0
    I_SD_IDX = 1
    EPSILON_IDX = 2
    CURRENTS_IDX = [0, 1]
    CURRENTS = ['i_sq', 'i_sd']
    VOLTAGES = ['u_sq', 'u_sd']

    _model_constants = None

    @property
    def motor_parameter(self):
        # Docstring of superclass
        return self._motor_parameter

    def __init__(self, motor_parameter=None, nominal_values=None, limit_values=None, **__):
        # Docstring of superclass
        nominal_values = nominal_values or {}
        limit_values = limit_values or {}
        super().__init__(motor_parameter, nominal_values, limit_values)
        self._update_model()
        self._update_limits()

    def reset(self):
        # Docstring of superclass
        return np.zeros(len(self.CURRENTS) + 1)

    def torque(self, state):
        # Docstring of superclass
        raise NotImplementedError

    def _update_model(self):
        """
        Set motor parameters into a matrix for faster computation
        """
        raise NotImplementedError

    def _torque_limit(self):
        """
        Returns:
             Maximal possible torque for the given limits in self._limits
        """
        raise NotImplementedError

    def _update_limits(self):
        """
        Calculate for all the missing maximal and nominal values the physical maximal possible values.
        """
        mp = self._motor_parameter
        if self._limits.get('u_a', 0) == 0:
            self._limits['u_a'] = .5 * self._limits['u']
        if self._limits.get('u_b', 0) == 0:
            self._limits['u_b'] = .5 * self._limits['u']
        if self._limits.get('u_c', 0) == 0:
            self._limits['u_c'] = .5 * self._limits['u']
        if self._limits.get('u_alpha', 0) == 0:
            self._limits['u_alpha'] = .5 * self._limits['u']
        if self._limits.get('u_beta', 0) == 0:
            self._limits['u_beta'] = 0.5 * self._limits['u']
        if self._limits.get('u_sd', 0) == 0:
            self._limits['u_sd'] = .5 * self._limits['u']
        if self._limits.get('u_sq', 0) == 0:
            self._limits['u_sq'] = .5 * self._limits['u']

        if self._limits.get('i_alpha', 0) == 0:
            self._limits['i_alpha'] = self._limits.get('i', None) or self._limits[
                'u_alpha'] / mp['r_s']
        if self._limits.get('i_beta', 0) == 0:
            self._limits['i_beta'] = self._limits.get('i', None) or self._limits['u_beta'] / \
                                     mp['r_s']
        if self._limits.get('i_a', 0) == 0:
            self._limits['i_a'] = self._limits.get('i', None) or self._limits['u_a'] / mp['r_s']
        if self._limits.get('i_b', 0) == 0:
            self._limits['i_b'] = self._limits.get('i', None) or self._limits['u_b'] / mp['r_s']
        if self._limits.get('i_c', 0) == 0:
            self._limits['i_c'] = self._limits.get('i', None) or self._limits['u_c'] / mp['r_s']
        if self._limits.get('i_sd', 0) == 0:
            self._limits['i_sd'] = self._limits.get('i', None) or self._limits['u_sd'] / mp[
                'r_s']
        if self._limits.get('i_sq', 0.0) == 0:
            self._limits['i_sq'] = self._limits.get('i', None) or self._limits['u_sq'] / mp[
                'r_s']

        if self._limits['torque'] == 0:
            self._limits['torque'] = self._torque_limit()

        if self._limits['omega'] == 0:
            self._limits['omega'] = self._default_limits['omega']

        if 'u' not in self._nominal_values.keys():
            self._nominal_values.update({'u': self._limits['u']})
        if 'i' not in self._nominal_values.keys():
            self._nominal_values.update({'i': self._limits['i']})

        if self._nominal_values.get('u_a', 0) == 0:
            self._nominal_values['u_a'] = .5 * self._nominal_values['u']
        if self._nominal_values.get('u_a', 0) == 0:
            if self._nominal_values.get('u_b', 0) == 0:
                self._nominal_values['u_b'] = .5 * self._nominal_values['u']
        if self._nominal_values.get('u_c', 0) == 0:
            self._nominal_values['u_c'] = .5 * self._nominal_values['u']
        if self._nominal_values.get('u_alpha', 0) == 0:
            self._nominal_values['u_alpha'] = .5 * self._nominal_values['u']
        if self._nominal_values.get('u_beta', 0) == 0:
            self._nominal_values['u_beta'] = .5 * self._nominal_values['u']
        if self._nominal_values.get('u_sd', 0) == 0:
            self._nominal_values['u_sd'] = .5 * self._nominal_values['u']
        if self._nominal_values.get('u_sq', 0) == 0:
            self._nominal_values['u_sq'] = .5 * self._nominal_values['u']

        if self._nominal_values.get('i_alpha', 0) == 0:
            self._nominal_values['i_alpha'] = self._nominal_values.get('i', None) \
                                              or self._nominal_values['u_alpha'] / mp['r_s']
        if self._nominal_values.get('i_beta', 0) == 0:
            self._nominal_values['i_beta'] = self._nominal_values.get('i', None) \
                                             or self._nominal_values['u_beta'] / mp['r_s']
        if self._nominal_values.get('i_a', 0) == 0:
            self._nominal_values['i_a'] = self._nominal_values.get('i', None) or self._nominal_values['u_a'] / mp['r_s']
        if self._nominal_values.get('i_b', 0) == 0:
            self._nominal_values['i_b'] = self._nominal_values.get('i', None) or self._nominal_values['u_b'] / mp['r_s']
        if self._nominal_values.get('i_c', 0) == 0:
            self._nominal_values['i_c'] = self._nominal_values.get('i', None) \
                                          or self._nominal_values['u_c'] / mp['r_s']
        if self._nominal_values.get('i_sd', 0) == 0:
            self._nominal_values['i_sd'] = self._nominal_values.get('i', None) \
                                           or self._nominal_values['u_sd'] / mp['r_s']
        if self._nominal_values.get('i_sq', 0.0) == 0:
            self._nominal_values['i_sq'] = self._nominal_values.get('i', None) \
                                           or self._nominal_values['u_sq'] / mp['r_s']

        for entry in self._limits.keys():
            if self._nominal_values.get(entry, 0) == 0:
                self._nominal_values[entry] = self._limits[entry]

    def electrical_ode(self, state, u_qd, omega, *_):
        """
        The differential equation of the Synchronous Motor.

        Args:
            state: The current state of the motor. [i_sq, i_sd, epsilon]
            omega: The mechanical load
            u_qd: The input voltages [u_sq, u_sd]

        Returns:
            The derivatives of the state vector d/dt([i_sq, i_sd, epsilon])
        """
        return np.matmul(self._model_constants, np.array([
            omega,
            state[self.I_SQ_IDX],
            state[self.I_SD_IDX],
            u_qd[0],
            u_qd[1],
            omega * state[self.I_SQ_IDX],
            omega * state[self.I_SD_IDX],
        ]))

    def i_in(self, state):
        # Docstring of superclass
        return state[self.CURRENTS_IDX]


class SynchronousReluctanceMotor(SynchronousMotor):
    """
        =====================  ==========  ============= ===========================================
        Motor Parameter        Unit        Default Value Description
        =====================  ==========  ============= ===========================================
        r_s                    Ohm         0.78          Stator resistance
        l_q                    H           6.3e-3        Quadrature axis inductance
        l_d                    H           1.2           Direct axis inductance
        p                      1           2             Pole pair number
        j_rotor                kg/m^2      0.017         Moment of inertia of the rotor
        =====================  ==========  ============= ===========================================

        =============== ====== =============================================
        Motor Currents  Unit   Description
        =============== ====== =============================================
        i_sq            A      Quadrature axis current
        i_sd            A      Direct axis current
        i_a             A      Current through branch a
        i_b             A      Current through branch b
        i_c             A      Current through branch c
        i_alpha         A      Current in alpha axis
        i_beta          A      Current in beta axis
        =============== ====== =============================================
        =============== ====== =============================================
        Motor Voltages  Unit   Description
        =============== ====== =============================================
        u_sq            V      Quadrature axis voltage
        u_sd            V      Direct axis voltage
        u_a             V      Voltage through branch a
        u_b             V      Voltage through branch b
        u_c             V      Voltage through branch c
        u_alpha         V      Voltage in alpha axis
        u_beta          V      Voltage in beta axis
        =============== ====== =============================================

        ======== ===========================================================
        Limits / Nominal Value Dictionary Entries:
        -------- -----------------------------------------------------------
        Entry    Description
        ======== ===========================================================
        i        General current limit / nominal value
        i_a      Current in phase a
        i_b      Current in phase b
        i_c      Current in phase c
        i_alpha  Current in alpha axis
        i_beta   Current in beta axis
        i_sd     Current in direct axis
        i_sq     Current in quadrature axis
        omega    Mechanical angular Velocity
        epsilon  Electrical rotational angle
        torque   Motor generated torque
        u_a      Voltage in phase a
        u_b      Voltage in phase b
        u_c      Voltage in phase c
        u_alpha  Voltage in alpha axis
        u_beta   Voltage in beta axis
        u_sd     Voltage in direct axis
        u_sq     Voltage in quadrature axis
        ======== ===========================================================


        Note:
            The voltage limits should be the amplitude of the phase voltage (:math:`\hat{u}_S`).
            Typically the rms value for the line voltage (:math:`U_L`) is given.
            :math:`\hat{u}_S=\sqrt{2/3}~U_L`

            The current limits should be the amplitude of the phase current (:math:`\hat{i}_S`).
            Typically the rms value for the phase current (:math:`I_S`) is given.
            :math:`\hat{i}_S = \sqrt{2}~I_S`

            If not specified, nominal values are equal to their corresponding limit values.
            Furthermore, if specific limits/nominal values (e.g. i_a) are not specified they are inferred from
            the general limits/nominal values (e.g. i)

    """
    HAS_JACOBIAN = True
    _default_motor_parameter = {'p': 2, 'l_d': 73.2e-3, 'l_q': 7.3e-3, 'j_rotor': 2.45e-3, 'r_s': 0.3256}
    _default_nominal_values = {
        'i': 54, 'torque': 0, 'omega': 523.0, 'epsilon': np.pi, 'u': 600
    }
    _default_limits = {'i': 70, 'torque': 0, 'omega': 600.0, 'epsilon': np.pi, 'u': 600}

    def _update_model(self):
        # Docstring of superclass
        mp = self._motor_parameter
        self._model_constants = np.array([
            # omega, i_sq, i_sd, u_sq, u_sd, omega * i_sq, omega * i_sd
            [0, -mp['r_s'], 0, 1, 0, 0, -mp['l_d'] * mp['p']],
            [0, 0, -mp['r_s'], 0, 1, mp['l_q'] * mp['p'], 0],
            [mp['p'], 0, 0, 0, 0, 0, 0]
        ])
        self._model_constants[self.I_SQ_IDX] = self._model_constants[self.I_SQ_IDX] / mp['l_q']
        self._model_constants[self.I_SD_IDX] = self._model_constants[self.I_SD_IDX] / mp['l_d']

    def _torque_limit(self):
        # Docstring of superclass
        return self.torque([self._limits['i_sq'] / np.sqrt(2), self._limits['i_sd'] / np.sqrt(2), 0])

    def torque(self, currents):
        # Docstring of superclass
        mp = self._motor_parameter
        return 1.5 * mp['p'] * ((mp['l_d'] - mp['l_q']) * currents[self.I_SD_IDX]) * currents[self.I_SQ_IDX]

    def electrical_jacobian(self, state, u_in, omega, *_):
        mp = self._motor_parameter
        return (
            np.array([
                [-mp['r_s'] / mp['l_q'], -mp['l_d']/mp['l_q']*omega, 0],
                [mp['l_q'] / mp['l_d']*omega, - mp['r_s'] / mp['l_d'], 0],
                [0, 0, 0]
            ]),
            np.array([
                - mp['p'] * mp['l_d'] / mp['l_q'] * state[self.I_SD_IDX],
                mp['p'] * mp['l_q'] / mp['l_d'] * state[self.I_SQ_IDX],
                mp['p']
            ]),
            np.array([
                1.5 * mp['p'] * (mp['l_d'] - mp['l_q']) * state[self.I_SD_IDX],
                1.5 * mp['p'] * (mp['l_d'] - mp['l_q']) * state[self.I_SQ_IDX],
                0
            ])
        )


class PermanentMagnetSynchronousMotor(SynchronousMotor):
    """
        =====================  ==========  ============= ===========================================
        Motor Parameter        Unit        Default Value Description
        =====================  ==========  ============= ===========================================
        r_s                    Ohm         0.78          Stator resistance
        l_q                    H           6.3e-3        Quadrature axis inductance
        l_d                    H           1.2           Direct axis inductance
        p                      1           2             Pole pair number
        j_rotor                kg/m^2      0.017         Moment of inertia of the rotor
        =====================  ==========  ============= ===========================================

        =============== ====== =============================================
        Motor Currents  Unit   Description
        =============== ====== =============================================
        i_sq            A      Quadrature axis current
        i_sd            A      Direct axis current
        i_a             A      Current through branch a
        i_b             A      Current through branch b
        i_c             A      Current through branch c
        i_alpha         A      Current in alpha axis
        i_beta          A      Current in beta axis
        =============== ====== =============================================
        =============== ====== =============================================
        Motor Voltages  Unit   Description
        =============== ====== =============================================
        u_sq            V      Quadrature axis voltage
        u_sd            V      Direct axis voltage
        u_a             V      Voltage through branch a
        u_b             V      Voltage through branch b
        u_c             V      Voltage through branch c
        u_alpha         V      Voltage in alpha axis
        u_beta          V      Voltage in beta axis
        =============== ====== =============================================

        ======== ===========================================================
        Limits / Nominal Value Dictionary Entries:
        -------- -----------------------------------------------------------
        Entry    Description
        ======== ===========================================================
        i        General current limit / nominal value
        i_a      Current in phase a
        i_b      Current in phase b
        i_c      Current in phase c
        i_alpha  Current in alpha axis
        i_beta   Current in beta axis
        i_sd     Current in direct axis
        i_sq     Current in quadrature axis
        omega    Mechanical angular Velocity
        torque   Motor generated torque
        epsilon  Electrical rotational angle
        u_a      Voltage in phase a
        u_b      Voltage in phase b
        u_c      Voltage in phase c
        u_alpha  Voltage in alpha axis
        u_beta   Voltage in beta axis
        u_sd     Voltage in direct axis
        u_sq     Voltage in quadrature axis
        ======== ===========================================================


        Note:
            The voltage limits should be the amplitude of the phase voltage (:math:`\hat{u}_S`).
            Typically the rms value for the line voltage (:math:`U_L`) is given.
            :math:`\hat{u}_S=\sqrt{2/3}~U_L`

            The current limits should be the amplitude of the phase current (:math:`\hat{i}_S`).
            Typically the rms value for the phase current (:math:`I_S`) is given.
            :math:`\hat{i}_S = \sqrt{2}~I_S`

            If not specified, nominal values are equal to their corresponding limit values.
            Furthermore, if specific limits/nominal values (e.g. i_a) are not specified they are inferred from
            the general limits/nominal values (e.g. i)
    """
    _default_motor_parameter = {
        'p': 2,
        'l_d': 79e-3,
        'l_q': 113e-3,
        'j_rotor': 2.45e-3,
        'r_s': 4.9,
        'psi_p': 0.165,
    }
    HAS_JACOBIAN = True
    _default_limits = dict(omega=80, torque=0.0, i=20, epsilon=math.pi, u=600)
    _default_nominal_values = dict(omega=75, torque=0.0, i=12, epsilon=math.pi, u=600)

    def _update_model(self):
        # Docstring of superclass
        mp = self._motor_parameter
        self._model_constants = np.array([
            # omega,                 i_q,        i_d,        u_q, u_d, omega * i_q,         omega * i_d
            [-mp['psi_p'] * mp['p'], -mp['r_s'], 0,          1,   0,   0,                   -mp['l_d'] * mp['p']],
            [0,                      0,          -mp['r_s'], 0,   1,   mp['l_q'] * mp['p'], 0],
            [mp['p'],                0,          0,          0,   0,   0,                   0]
        ])

        self._model_constants[self.I_SQ_IDX] = self._model_constants[self.I_SQ_IDX] / mp['l_q']
        self._model_constants[self.I_SD_IDX] = self._model_constants[self.I_SD_IDX] / mp['l_d']

    def _torque_limit(self):
        # Docstring of superclass
        return self.torque([self._limits['i_sq'], 0, 0])

    def torque(self, currents):
        # Docstring of superclass
        mp = self._motor_parameter
        return 1.5 * mp['p'] * (mp['psi_p'] + (mp['l_d'] - mp['l_q']) * currents[self.I_SD_IDX])*currents[self.I_SQ_IDX]

    def electrical_jacobian(self, state, u_in, omega, *_):
        mp = self._motor_parameter
        return (
            np.array([ # dx'/dx
                [-mp['r_s'] / mp['l_q'], -mp['l_d']/mp['l_q']*omega, 0],
                [mp['l_q'] / mp['l_d']*omega, -mp['r_s']/mp['l_d'], 0],
                [0, 0, 0]
            ]),
<<<<<<< HEAD
            np.array([ # dx'/dw
                -mp['l_d'] / mp['l_q'] * state[self.I_SD_IDX] - mp['psi_p'] / mp['l_q'],
                mp['l_q'] / mp['l_d'] * state[self.I_SQ_IDX],
                1
            ]),
            np.array([ # dT/dx
                mp['p'] * (mp['psi_p'] + (mp['l_d'] - mp['l_q']) * state[self.I_SD_IDX]),
                mp['p'] * (mp['l_d'] - mp['l_q']) * state[self.I_SQ_IDX],
=======
            np.array([
                -mp['p'] * mp['l_d'] / mp['l_q'] * state[self.I_SD_IDX] - mp['p'] * mp['psi_p'] / mp['l_q'],
                mp['p'] * mp['l_q'] / mp['l_d'] * state[self.I_SQ_IDX],
                mp['p']
            ]),
            np.array([
                1.5 * mp['p'] * (mp['psi_p'] + (mp['l_d'] - mp['l_q']) * state[self.I_SD_IDX]),
                1.5 * mp['p'] * (mp['l_d'] - mp['l_q']) * state[self.I_SQ_IDX],
>>>>>>> 79fedabb
                0
            ])
        )

class InductionMotor(ThreePhaseMotor):
    """
        The InductionMotor and its subclasses implement the technical system of a three phase induction motor.

        This includes the system equations, the motor parameters of the equivalent circuit diagram,
        as well as limits and bandwidth.

        =====================  ==========  ============= ===========================================
        Motor Parameter        Unit        Default Value Description
        =====================  ==========  ============= ===========================================
        r_s                    Ohm         2.9338        Stator resistance
        r_r                    Ohm         1.355         Rotor resistance
        l_m                    H           143.75e-3     Main inductance
        l_sigs                 H           5.87e-3       Stator-side stray inductance
        l_sigr                 H           5.87e-3       Rotor-side stray inductance
        p                      1           2             Pole pair number
        j_rotor                kg/m^2      0.0011        Moment of inertia of the rotor
        =====================  ==========  ============= ===========================================

        =============== ====== =============================================
        Motor Currents  Unit   Description
        =============== ====== =============================================
        i_sq            A      Quadrature axis current
        i_sd            A      Direct axis current
        i_sa            A      Current through branch a
        i_sb            A      Current through branch b
        i_sc            A      Current through branch c
        i_salpha        A      Current in alpha axis
        i_sbeta         A      Current in beta axis
        =============== ====== =============================================
        =============== ====== =============================================
        Motor Voltages  Unit   Description
        =============== ====== =============================================
        u_sq            V      Quadrature axis voltage
        u_sd            V      Direct axis voltage
        u_sa            V      Voltage through branch a
        u_sb            V      Voltage through branch b
        u_sc            V      Voltage through branch c
        u_salpha        V      Voltage in alpha axis
        u_sbeta         V      Voltage in beta axis
        =============== ====== =============================================

        ======== ===========================================================
        Limits / Nominal Value Dictionary Entries:
        -------- -----------------------------------------------------------
        Entry    Description
        ======== ===========================================================
        i        General current limit / nominal value
        i_sa      Current in phase a
        i_sb      Current in phase b
        i_sc      Current in phase c
        i_salpha  Current in alpha axis
        i_sbeta   Current in beta axis
        i_sd     Current in direct axis
        i_sq     Current in quadrature axis
        omega    Mechanical angular Velocity
        torque   Motor generated torque
        u_sa      Voltage in phase a
        u_sb      Voltage in phase b
        u_sc      Voltage in phase c
        u_salpha  Voltage in alpha axis
        u_sbeta   Voltage in beta axis
        u_sd     Voltage in direct axis
        u_sq     Voltage in quadrature axis
        ======== ===========================================================


        Note:
            The voltage limits should be the amplitude of the phase voltage (:math:`\hat{u}_S`).
            Typically the rms value for the line voltage (:math:`U_L`) is given.
            :math:`\hat{u}_S=\sqrt{2/3}~U_L`

            The current limits should be the amplitude of the phase current (:math:`\hat{i}_S`).
            Typically the rms value for the phase current (:math:`I_S`) is given.
            :math:`\hat{i}_S = \sqrt{2}~I_S`

            If not specified, nominal values are equal to their corresponding limit values.
            Furthermore, if specific limits/nominal values (e.g. i_a) are not specified they are inferred from
            the general limits/nominal values (e.g. i)
        """
    I_SALPHA_IDX = 0
    I_SBETA_IDX = 1
    PSI_RALPHA_IDX = 2
    PSI_RBETA_IDX = 3
    EPSILON_IDX = 4

    CURRENTS_IDX = [0, 1]
    FLUX_IDX = [2, 3]
    CURRENTS = ['i_salpha', 'i_sbeta']
    FLUXES = ['psi_ralpha', 'psi_rbeta']
    STATOR_VOLTAGES = ['u_salpha', 'u_sbeta']

    HAS_JACOBIAN = True
    _default_motor_parameter = {
        'p': 2,
        'l_m': 143.75e-3,
        'l_ssig': 5.87e-3,
        'l_rsig': 5.87e-3,
        'j_rotor': 1.1e-3,
        'r_s': 2.9338,
        'r_r': 1.355,
    }

    _default_limits = dict(omega=350, torque=0.0, i=5.5, epsilon=math.pi, u=560)
    _default_nominal_values = dict(omega=314, torque=0.0, i=3.9, epsilon=math.pi, u=560)
    _model_constants = None

    @property
    def motor_parameter(self):
        # Docstring of superclass
        return self._motor_parameter

    def __init__(self, motor_parameter=None, nominal_values=None, limit_values=None, **__):
        # Docstring of superclass
        nominal_values = nominal_values or {}
        limit_values = limit_values or {}
        super().__init__(motor_parameter, nominal_values, limit_values)
        self._update_model()
        self._update_limits()

    def reset(self):
        # Docstring of superclass
        return np.zeros(len(self.CURRENTS) + len(self.FLUXES) + 1)

    def _update_limits(self):
        """
        Calculate for all the missing maximal and nominal values the physical maximal possible values.
        """
        mp = self._motor_parameter
        if self._limits.get('u_sa', 0) == 0:
            self._limits['u_sa'] = .5 * self._limits['u']
        if self._limits.get('u_sb', 0) == 0:
            self._limits['u_sb'] = .5 * self._limits['u']
        if self._limits.get('u_sc', 0) == 0:
            self._limits['u_sc'] = .5 * self._limits['u']
        if self._limits.get('u_salpha', 0) == 0:
            self._limits['u_salpha'] = .5 * self._limits['u']
        if self._limits.get('u_sbeta', 0) == 0:
            self._limits['u_sbeta'] = 0.5 * self._limits['u']
        if self._limits.get('u_sd', 0) == 0:
            self._limits['u_sd'] = .5 * self._limits['u']
        if self._limits.get('u_sq', 0) == 0:
            self._limits['u_sq'] = .5 * self._limits['u']

        if self._limits.get('i_salpha', 0) == 0:
            self._limits['i_salpha'] = self._limits.get('i', None) or self._limits[
                'u_salpha'] / mp['r_s']
        if self._limits.get('i_sbeta', 0) == 0:
            self._limits['i_sbeta'] = self._limits.get('i', None) or self._limits['u_beta'] / \
                                     mp['r_s']
        if self._limits.get('i_sa', 0) == 0:
            self._limits['i_sa'] = self._limits.get('i', None) or self._limits['u_sa'] / mp['r_s']
        if self._limits.get('i_sb', 0) == 0:
            self._limits['i_sb'] = self._limits.get('i', None) or self._limits['u_sb'] / mp['r_s']
        if self._limits.get('i_sc', 0) == 0:
            self._limits['i_sc'] = self._limits.get('i', None) or self._limits['u_sc'] / mp['r_s']
        if self._limits.get('i_sd', 0) == 0:
            self._limits['i_sd'] = self._limits.get('i', None) or self._limits['u_sd'] / mp['r_s']
        if self._limits.get('i_sq', 0.0) == 0:
            self._limits['i_sq'] = self._limits.get('i', None) or self._limits['u_sq'] / mp['r_s']

        if self._limits['torque'] == 0:
            self._limits['torque'] = self._torque_limit()

        if self._limits['omega'] == 0:
            self._limits['omega'] = self._default_limits['omega']

        if 'u' not in self._nominal_values.keys():
            self._nominal_values.update({'u': self._limits['u']})
        if 'i' not in self._nominal_values.keys():
            self._nominal_values.update({'i': self._limits['i']})

        if self._nominal_values.get('u_sa', 0) == 0:
            self._nominal_values['u_sa'] = .5 * self._nominal_values['u']
        if self._nominal_values.get('u_sa', 0) == 0:
            if self._nominal_values.get('u_sb', 0) == 0:
                self._nominal_values['u_sb'] = .5 * self._nominal_values['u']
        if self._nominal_values.get('u_sc', 0) == 0:
            self._nominal_values['u_sc'] = .5 * self._nominal_values['u']
        if self._nominal_values.get('u_salpha', 0) == 0:
            self._nominal_values['u_salpha'] = .5 * self._nominal_values['u']
        if self._nominal_values.get('u_sbeta', 0) == 0:
            self._nominal_values['u_sbeta'] = .5 * self._nominal_values['u']
        if self._nominal_values.get('u_sd', 0) == 0:
            self._nominal_values['u_sd'] = .5 * self._nominal_values['u']
        if self._nominal_values.get('u_sq', 0) == 0:
            self._nominal_values['u_sq'] = .5 * self._nominal_values['u']

        if self._nominal_values.get('i_salpha', 0) == 0:
            self._nominal_values['i_salpha'] = self._nominal_values.get('i', None) \
                                              or self._nominal_values['u_salpha'] / mp['r_s']
        if self._nominal_values.get('i_sbeta', 0) == 0:
            self._nominal_values['i_sbeta'] = self._nominal_values.get('i', None) \
                                             or self._nominal_values['u_sbeta'] / mp['r_s']
        if self._nominal_values.get('i_sa', 0) == 0:
            self._nominal_values['i_sa'] = self._nominal_values.get('i', None) or self._nominal_values['u_sa'] / mp['r_s']
        if self._nominal_values.get('i_sb', 0) == 0:
            self._nominal_values['i_sb'] = self._nominal_values.get('i', None) or self._nominal_values['u_sb'] / mp['r_s']
        if self._nominal_values.get('i_sc', 0) == 0:
            self._nominal_values['i_sc'] = self._nominal_values.get('i', None) \
                                          or self._nominal_values['u_sc'] / mp['r_s']
        if self._nominal_values.get('i_sd', 0) == 0:
            self._nominal_values['i_sd'] = self._nominal_values.get('i', None) \
                                           or self._nominal_values['u_sd'] / mp['r_s']
        if self._nominal_values.get('i_sq', 0.0) == 0:
            self._nominal_values['i_sq'] = self._nominal_values.get('i', None) \
                                           or self._nominal_values['u_sq'] / mp['r_s']

        for entry in self._limits.keys():
            if self._nominal_values.get(entry, 0) == 0:
                self._nominal_values[entry] = self._limits[entry]

    def electrical_ode(self, state, u_sr_alphabeta, omega, *_):
        """
        The differential equation of the Induction Motor.

        Args:
            state: The current state of the motor. [i_salpha, i_sbeta, psi_ralpha, psi_rbeta, epsilon]
            omega: The mechanical load
            u_sr_alphabeta: The input voltages [u_salpha, u_sbeta, u_ralpha, u_rbeta]

        Returns:
            The derivatives of the state vector d/dt( [i_salpha, i_sbeta, psi_ralpha, psi_rbeta, epsilon])
        """
        return np.matmul(self._model_constants, np.array([
            # omega, i_alpha, i_beta, psi_ralpha, psi_rbeta, omega * psi_ralpha, omega * psi_rbeta, u_salpha, u_sbeta, u_ralpha, u_rbeta,
            omega,
            state[self.I_SALPHA_IDX],
            state[self.I_SBETA_IDX],
            state[self.PSI_RALPHA_IDX],
            state[self.PSI_RBETA_IDX],
            omega * state[self.PSI_RALPHA_IDX],
            omega * state[self.PSI_RBETA_IDX],
            u_sr_alphabeta[0, 0],
            u_sr_alphabeta[0, 1],
            u_sr_alphabeta[1, 0],
            u_sr_alphabeta[1, 1],
        ]))

    def i_in(self, state):
        # Docstring of superclass
        return state[self.CURRENTS_IDX]

    def _torque_limit(self):
        # Docstring of superclass
        mp = self._motor_parameter
        return 1.5 * mp['p'] * mp['l_m'] ** 2/(mp['l_m']+mp['l_rsig']) * self._limits['i_sd'] * self._limits['i_sq'] / 2

    def torque(self, states):
        # Docstring of superclass
        mp = self._motor_parameter
        return 1.5 * mp['p'] * mp['l_m']/(mp['l_m'] + mp['l_rsig']) * (states[self.PSI_RALPHA_IDX] * states[self.I_SBETA_IDX] - states[self.PSI_RBETA_IDX] * states[self.I_SALPHA_IDX])

    def _update_model(self):
        # Docstring of superclass
        mp = self._motor_parameter
        l_s = mp['l_m']+mp['l_ssig']
        l_r = mp['l_m']+mp['l_rsig']
        sigma = (l_s*l_r-mp['l_m']**2) /(l_s*l_r)
        tau_r = l_r / mp['r_r']
        tau_sig = sigma * l_s / (mp['r_s'] + mp['r_r'] * (mp['l_m']**2) / (l_r**2))

        self._model_constants = np.array([
            # omega,  i_alpha,         i_beta,          psi_ralpha,                               psi_rbeta,                              omega * psi_ralpha,                  omega * psi_rbeta,                  u_salpha,        u_sbeta,       u_ralpha,                        u_rbeta,
            [0,       -1/tau_sig,      0,               mp['l_m']*mp['r_r']/(sigma*l_s * l_r**2), 0,                                      0,                                   +mp['l_m']*mp['p']/(sigma*l_r*l_s), 1/(sigma * l_s), 0,             -mp['l_m']/ (sigma * l_r * l_s), 0,                               ],  # i_ralpha_dot
            [0,       0,               -1/tau_sig,      0,                                        mp['l_m']*mp['r_r']/(sigma*l_s*l_r**2), -mp['l_m']*mp['p']/(sigma*l_r*l_s),  0,                                  0,               1/(sigma*l_s),  0,                              -mp['l_m']/ (sigma * l_r * l_s), ],  # i_rbeta_dot
            [0,       mp['l_m']/tau_r, 0,               -1/tau_r,                                 0,                                      0,                                   -mp['p'],                           0,               0,              1,                              0,                               ],  # psi_ralpha_dot
            [0,       0,               mp['l_m']/tau_r, 0,                                        -1/tau_r,                               mp['p'],                             0,                                  0,               0,              0,                              1,                               ],  # psi_rbeta_dot
            [mp['p'], 0,               0,               0,                                        0,                                      0,                                   0,                                  0,               0,              0,                              0,                               ],  # epsilon_dot
        ])

    def electrical_jacobian(self, state, u_in, omega, *_):
        mp = self._motor_parameter
        l_s = mp['l_m'] + mp['l_ssig']
        l_r = mp['l_m'] + mp['l_rsig']
        sigma = (l_s * l_r - mp['l_m'] ** 2) / (l_s * l_r)
        tau_r = l_r / mp['r_r']
        tau_sig = sigma * l_s / (mp['r_s'] + mp['r_r'] * (mp['l_m'] ** 2) / (l_r ** 2))

        return (
            np.array([ # dx'/dx
                # i_alpha         i_beta      psi_alpha                                         psi_beta                                   epsilon
                [-1/tau_sig,        0,                 mp['l_m']*mp['r_r']/(sigma*l_s * l_r**2),    omega * mp['l_m']*mp['p']/(sigma*l_r*l_s), 0],
                [0,                 - 1 / tau_sig,     - omega * mp['l_m']*mp['p']/(sigma*l_r*l_s), mp['l_m']*mp['r_r']/(sigma*l_s * l_r**2),  0],
                [mp['l_m'] / tau_r, 0,                 - 1 / tau_r,                                 - omega * mp['p'],                         0],
                [0,                  mp['l_m'] / tau_r, omega * mp['p'],                             - 1 / tau_r,                              0],
                [0,                 0,                 0,                                           0,                                         0]
            ]),
            np.array([ # dx'/dw
                mp['l_m'] * mp['p'] / (sigma*l_r*l_s) * state[self.PSI_RBETA_IDX],
                - mp['l_m'] * mp['p'] / (sigma*l_r*l_s) * state[self.PSI_RALPHA_IDX],
                - mp['p'] * state[self.PSI_RBETA_IDX],
                mp['p'] * state[self.PSI_RALPHA_IDX],
                mp['p']
            ]),
            np.array([ # dT/dx
                - state[self.PSI_RBETA_IDX] * 3 / 2 * mp['p'] * mp['l_m'] / l_r,
                state[self.PSI_RALPHA_IDX] * 3 / 2 * mp['p'] * mp['l_m'] / l_r,
                state[self.I_SBETA_IDX] * 3 / 2 * mp['p'] * mp['l_m'] / l_r,
                - state[self.I_SALPHA_IDX] * 3 / 2 * mp['p'] * mp['l_m'] / l_r,
                0
            ])
        )


class SquirrelCageInductionMotor(InductionMotor):
    """
        =====================  ==========  ============= ===========================================
        Motor Parameter        Unit        Default Value Description
        =====================  ==========  ============= ===========================================
        r_s                    Ohm         2.9338        Stator resistance
        r_r                    Ohm         1.355         Rotor resistance
        l_m                    H           143.75e-3     Main inductance
        l_ssig                 H           5.87e-3       Stator-side stray inductance
        l_rsig                 H           5.87e-3       Rotor-side stray inductance
        p                      1           2             Pole pair number
        j_rotor                kg/m^2      0.0011        Moment of inertia of the rotor
        =====================  ==========  ============= ===========================================

        =============== ====== =============================================
        Motor Currents  Unit   Description
        =============== ====== =============================================
        i_sq            A      Quadrature axis current
        i_sd            A      Direct axis current
        i_sa            A      Stator current through branch a
        i_sb            A      Stator current through branch b
        i_sc            A      Stator current through branch c
        i_salpha        A      Stator current in alpha direction
        i_sbeta         A      Stator current in beta direction
        =============== ====== =============================================
        =============== ====== =============================================
        Rotor flux      Unit   Description
        =============== ====== =============================================
        psi_rq          Vs     Quadrature axis of the rotor oriented flux
        psi_rd          Vs     Direct axis of the rotor oriented flux
        psi_ra          Vs     Rotor oriented flux in branch a
        psi_rb          Vs     Rotor oriented flux in branch b
        psi_rc          Vs     Rotor oriented flux in branch c
        psi_ralpha      Vs     Rotor oriented flux in alpha direction
        psi_rbeta       Vs     Rotor oriented flux in beta direction
        =============== ====== =============================================
        =============== ====== =============================================
        Motor Voltages  Unit   Description
        =============== ====== =============================================
        u_sq            V      Quadrature axis voltage
        u_sd            V      Direct axis voltage
        u_sa            V      Stator voltage through branch a
        u_sb            V      Stator voltage through branch b
        u_sc            V      Stator voltage through branch c
        u_salpha        V      Stator voltage in alpha axis
        u_sbeta         V      Stator voltage in beta axis
        =============== ====== =============================================

        ======== ===========================================================
        Limits / Nominal Value Dictionary Entries:
        -------- -----------------------------------------------------------
        Entry    Description
        ======== ===========================================================
        i        General current limit / nominal value
        i_sa      Current in phase a
        i_sb      Current in phase b
        i_sc      Current in phase c
        i_salpha  Current in alpha axis
        i_sbeta   Current in beta axis
        i_sd     Current in direct axis
        i_sq     Current in quadrature axis
        omega    Mechanical angular Velocity
        torque   Motor generated torque
        u_sa      Voltage in phase a
        u_sb      Voltage in phase b
        u_sc      Voltage in phase c
        u_salpha  Voltage in alpha axis
        u_sbeta   Voltage in beta axis
        u_sd     Voltage in direct axis
        u_sq     Voltage in quadrature axis
        ======== ===========================================================


        Note:
            The voltage limits should be the amplitude of the phase voltage (:math:`\hat{u}_S`).
            Typically the rms value for the line voltage (:math:`U_L`) is given.
            :math:`\hat{u}_S=\sqrt{2/3}~U_L`

            The current limits should be the amplitude of the phase current (:math:`\hat{i}_S`).
            Typically the rms value for the phase current (:math:`I_S`) is given.
            :math:`\hat{i}_S = \sqrt{2}~I_S`

            If not specified, nominal values are equal to their corresponding limit values.
            Furthermore, if specific limits/nominal values (e.g. i_a) are not specified they are inferred from
            the general limits/nominal values (e.g. i)
        """
    _default_motor_parameter = {
        'p': 2,
        'l_m': 143.75e-3,
        'l_ssig': 5.87e-3,
        'l_rsig': 5.87e-3,
        'j_rotor': 1.1e-3,
        'r_s': 2.9338,
        'r_r': 1.355,
    }

    _default_limits = dict(omega=350, torque=0.0, i=5.5, epsilon=math.pi, u=560)
    _default_nominal_values = dict(omega=314, torque=0.0, i=3.9, epsilon=math.pi, u=560)

    def electrical_ode(self, state, u_salphabeta, omega, *_):
        """
        The differential equation of the SCIM.
        Sets u_ralpha = u_rbeta = 0 before calling the respective super function.
        """
        u_ralphabeta = np.array([0, 0])
        u_sr_aphabeta = np.array([u_salphabeta, u_ralphabeta])

        return super().electrical_ode(state, u_sr_aphabeta, omega, _)


class DoublyFedInductionMotor(InductionMotor):
    """
        =====================  ==========  ============= ===========================================
        Motor Parameter        Unit        Default Value Description
        =====================  ==========  ============= ===========================================
        r_s                    Ohm         12e-3        Stator resistance
        r_r                    Ohm         21e-3         Rotor resistance
        l_m                    H           13.5e-3        Main inductance
        l_ssig                 H           0.2e-3        Stator-side stray inductance
        l_rsig                 H           0.1e-3        Rotor-side stray inductance
        p                      1           2             Pole pair number
        j_rotor                kg/m^2      1e3        Moment of inertia of the rotor
        =====================  ==========  ============= ===========================================

        =============== ====== =============================================
        Motor Currents  Unit   Description
        =============== ====== =============================================
        i_sq            A      Quadrature axis current
        i_sd            A      Direct axis current
        i_sa            A      Current through branch a
        i_sb            A      Current through branch b
        i_sc            A      Current through branch c
        i_salpha        A      Current in alpha axis
        i_sbeta         A      Current in beta axis
        =============== ====== =============================================
        =============== ====== =============================================
        Rotor flux      Unit   Description
        =============== ====== =============================================
        psi_rq          Vs     Quadrature axis of the rotor oriented flux
        psi_rd          Vs     Direct axis of the rotor oriented flux
        psi_ra          Vs     Rotor oriented flux in branch a
        psi_rb          Vs     Rotor oriented flux in branch b
        psi_rc          Vs     Rotor oriented flux in branch c
        psi_ralpha      Vs     Rotor oriented flux in alpha direction
        psi_rbeta       Vs     Rotor oriented flux in beta direction
        =============== ====== =============================================
        =============== ====== =============================================
        Motor Voltages  Unit   Description
        =============== ====== =============================================
        u_sq            V      Quadrature axis voltage
        u_sd            V      Direct axis voltage
        u_sa            V      Stator voltage through branch a
        u_sb            V      Stator voltage through branch b
        u_sc            V      Stator voltage through branch c
        u_salpha        V      Stator voltage in alpha axis
        u_sbeta         V      Stator voltage in beta axis
        u_ralpha        V      Rotor voltage in alpha axis
        u_rbeta         V      Rotor voltage in beta axis
        =============== ====== =============================================

        ======== ===========================================================
        Limits / Nominal Value Dictionary Entries:
        -------- -----------------------------------------------------------
        Entry    Description
        ======== ===========================================================
        i         General current limit / nominal value
        i_sa      Current in phase a
        i_sb      Current in phase b
        i_sc      Current in phase c
        i_salpha  Current in alpha axis
        i_sbeta   Current in beta axis
        i_sd      Current in direct axis
        i_sq      Current in quadrature axis
        omega     Mechanical angular Velocity
        torque    Motor generated torque
        u_sa      Voltage in phase a
        u_sb      Voltage in phase b
        u_sc      Voltage in phase c
        u_salpha  Voltage in alpha axis
        u_sbeta   Voltage in beta axis
        u_sd      Voltage in direct axis
        u_sq      Voltage in quadrature axis
        u_ralpha  Rotor voltage in alpha axis
        u_rbeta   Rotor voltage in beta axis
        ======== ===========================================================


        Note:
            The voltage limits should be the amplitude of the phase voltage (:math:`\hat{u}_S`).
            Typically the rms value for the line voltage (:math:`U_L`) is given.
            :math:`\hat{u}_S=\sqrt{2/3}~U_L`

            The current limits should be the amplitude of the phase current (:math:`\hat{i}_S`).
            Typically the rms value for the phase current (:math:`I_S`) is given.
            :math:`\hat{i}_S = \sqrt{2}~I_S`

            If not specified, nominal values are equal to their corresponding limit values.
            Furthermore, if specific limits/nominal values (e.g. i_a) are not specified they are inferred from
            the general limits/nominal values (e.g. i)
        """
    STATOR_VOLTAGES = ['u_ralpha', 'u_rbeta']

    _default_motor_parameter = {
        'p': 2,
        'l_m': 13.5e-3,
        'l_ssig': 0.2e-3,
        'l_rsig': 0.1e-3,
        'j_rotor': 1e3,
        'r_s': 12e-3,
        'r_r': 21e-3,
    }

    _default_limits = dict(omega=160, torque=0.0, i=1900, epsilon=math.pi, u=1200)
    _default_nominal_values = dict(omega=157.08, torque=0.0, i=1900, epsilon=math.pi, u=1200)

    def _update_limits(self):
        """
        Calculate for all the missing maximal and nominal values the physical maximal possible values.
        """
        mp = self._motor_parameter

        if self._limits.get('u_ra', 0) == 0:
            self._limits['u_ra'] = .5 * self._limits['u']
        if self._limits.get('u_rb', 0) == 0:
            self._limits['u_rb'] = .5 * self._limits['u']
        if self._limits.get('u_rc', 0) == 0:
            self._limits['u_rc'] = .5 * self._limits['u']
        if self._limits.get('u_ralpha', 0) == 0:
            self._limits['u_ralpha'] = .5 * self._limits['u']
        if self._limits.get('u_rbeta', 0) == 0:
            self._limits['u_rbeta'] = 0.5 * self._limits['u']
        if self._limits.get('u_rd', 0) == 0:
            self._limits['u_rd'] = .5 * self._limits['u']
        if self._limits.get('u_rq', 0) == 0:
            self._limits['u_rq'] = .5 * self._limits['u']

        if self._limits.get('i_ralpha', 0) == 0:
            self._limits['i_ralpha'] = self._limits.get('i', None) or self._limits[
                'u_ralpha'] / mp['r_r']
        if self._limits.get('i_rbeta', 0) == 0:
            self._limits['i_rbeta'] = self._limits.get('i', None) or self._limits['u_rbeta'] / \
                                     mp['r_r']
        if self._limits.get('i_ra', 0) == 0:
            self._limits['i_ra'] = self._limits.get('i', None) or self._limits['u_ra'] / mp['r_r']
        if self._limits.get('i_rb', 0) == 0:
            self._limits['i_rb'] = self._limits.get('i', None) or self._limits['u_rb'] / mp['r_r']
        if self._limits.get('i_rc', 0) == 0:
            self._limits['i_rc'] = self._limits.get('i', None) or self._limits['u_rc'] / mp['r_r']
        if self._limits.get('i_rd', 0) == 0:
            self._limits['i_rd'] = self._limits.get('i', None) or self._limits['u_rd'] / mp['r_r']
        if self._limits.get('i_rq', 0.0) == 0:
            self._limits['i_rq'] = self._limits.get('i', None) or self._limits['u_rq'] / mp['r_r']

        if self._nominal_values.get('u_ra', 0) == 0:
            self._nominal_values['u_ra'] = .5 * self._nominal_values['u']
        if self._nominal_values.get('u_ra', 0) == 0:
            if self._nominal_values.get('u_rb', 0) == 0:
                self._nominal_values['u_rb'] = .5 * self._nominal_values['u']
        if self._nominal_values.get('u_rc', 0) == 0:
            self._nominal_values['u_rc'] = .5 * self._nominal_values['u']
        if self._nominal_values.get('u_ralpha', 0) == 0:
            self._nominal_values['u_ralpha'] = .5 * self._nominal_values['u']
        if self._nominal_values.get('u_rbeta', 0) == 0:
            self._nominal_values['u_rbeta'] = .5 * self._nominal_values['u']
        if self._nominal_values.get('u_rd', 0) == 0:
            self._nominal_values['u_rd'] = .5 * self._nominal_values['u']
        if self._nominal_values.get('u_rq', 0) == 0:
            self._nominal_values['u_rq'] = .5 * self._nominal_values['u']

        if self._nominal_values.get('i_ralpha', 0) == 0:
            self._nominal_values['i_ralpha'] = self._nominal_values.get('i', None) \
                                              or self._nominal_values['u_ralpha'] / mp['r_r']
        if self._nominal_values.get('i_rbeta', 0) == 0:
            self._nominal_values['i_rbeta'] = self._nominal_values.get('i', None) \
                                             or self._nominal_values['u_rbeta'] / mp['r_r']
        if self._nominal_values.get('i_ra', 0) == 0:
            self._nominal_values['i_ra'] = self._nominal_values.get('i', None) or self._nominal_values['u_ra'] / mp['r_r']
        if self._nominal_values.get('i_rb', 0) == 0:
            self._nominal_values['i_rb'] = self._nominal_values.get('i', None) or self._nominal_values['u_rb'] / mp['r_r']
        if self._nominal_values.get('i_rc', 0) == 0:
            self._nominal_values['i_rc'] = self._nominal_values.get('i', None) \
                                          or self._nominal_values['u_rc'] / mp['r_r']
        if self._nominal_values.get('i_rd', 0) == 0:
            self._nominal_values['i_rd'] = self._nominal_values.get('i', None) \
                                           or self._nominal_values['u_rd'] / mp['r_r']
        if self._nominal_values.get('i_rq', 0.0) == 0:
            self._nominal_values['i_rq'] = self._nominal_values.get('i', None) \
                                           or self._nominal_values['u_rq'] / mp['r_r']

        super()._update_limits()<|MERGE_RESOLUTION|>--- conflicted
+++ resolved
@@ -1,1886 +1,1875 @@
-import numpy as np
-import math
-
-
-class ElectricMotor:
-    """
-        Base class for all technical electrical motor models.
-
-        A motor consists of the ode-state. These are the dynamic quantities of its ODE.
-        For example:
-            ODE-State of a DC-shunt motor: `` [i_a, i_e ] ``
-                * i_a: Anchor circuit current
-                * i_e: Exciting circuit current
-
-        Each electric motor can be parametrized by a dictionary of motor parameters, the nominal state dictionary
-        and the limit dictionary.
-    """
-
-    #: Parameter indicating if the class is implementing the optional jacobian function
-    HAS_JACOBIAN = False
-
-    #: CURRENTS_IDX(list(int)): Indices for accessing all motor currents.
-    CURRENTS_IDX = []
-
-    #: CURRENTS(list(str)): List of the motor currents names
-    CURRENTS = []
-    #: VOLTAGES(list(str)): List of the motor input voltages names
-    VOLTAGES = []
-
-    #: _default_motor_parameter(dict): Default parameter dictionary for the motor
-    _default_motor_parameter = {}
-    #: _default_nominal_values(dict(float)): Default nominal motor state array
-    _default_nominal_values = {}
-    #: _default_limits(dict(float)): Default motor limits (0 for unbounded limits)
-    _default_limits = {}
-
-    @property
-    def nominal_values(self):
-        """
-        Readonly motors nominal values.
-
-        Returns:
-            dict(float): Current nominal values of the motor.
-        """
-        return self._nominal_values
-
-    @property
-    def limits(self):
-        """
-        Readonly motors limit state array. Entries are set to the maximum physical possible values
-        in case of unspecified limits.
-
-        Returns:
-            dict(float): Limits of the motor.
-        """
-        return self._limits
-
-    @property
-    def motor_parameter(self):
-        """
-        Returns:
-             dict(float): The motors parameter dictionary
-        """
-        return self._motor_parameter
-
-    def __init__(self, motor_parameter=None, nominal_values=None, limit_values=None, **__):
-        """
-        :param  motor_parameter: Motor parameter dictionary. Contents specified for each motor.
-        :param nominal_values: Nominal values for the motor quantities.
-        :param limit_values: Limits for the motor quantities.
-        """
-        motor_parameter = motor_parameter or {}
-        self._motor_parameter = self._default_motor_parameter.copy()
-        self._motor_parameter.update(motor_parameter)
-        limit_values = limit_values or {}
-        self._limits = self._default_limits.copy()
-        self._limits.update(limit_values)
-        nominal_values = nominal_values or {}
-        self._nominal_values = self._default_nominal_values.copy()
-        self._nominal_values.update(nominal_values)
-
-    def electrical_ode(self, state, u_in, omega, *_):
-        """
-        Calculation of the derivatives of each motor state variable for the given inputs / The motors ODE-System.
-
-        Args:
-            state(ndarray(float)): The motors state.
-            u_in(list(float)): The motors input voltages.
-            omega(float): Angular velocity of the motor
-
-        Returns:
-             ndarray(float): Derivatives of the motors ODE-system for the given inputs.
-        """
-        raise NotImplementedError
-
-    def electrical_jacobian(self, state, u_in, omega, *_):
-        """
-        Calculation of the jacobian of each motor ODE for the given inputs / The motors ODE-System.
-
-        Overriding this method is optional for each subclass. If it is overridden, the parameter HAS_JACOBIAN must also
-        be set to True. Otherwise, the jacobian will not be called.
-
-        Args:
-            state(ndarray(float)): The motors state.
-            u_in(list(float)): The motors input voltages.
-            omega(float): Angular velocity of the motor
-
-        Returns:
-             Tuple(ndarray, ndarray, ndarray):
-                [0]: Derivatives of all electrical motor states over all electrical motor states shape:(states x states)
-                [1]: Derivatives of all electrical motor states over omega shape:(states,)
-                [2]: Derivative of Torque over all motor states shape:(states,)
-        """
-        pass
-
-    def torque(self, currents):
-        """
-        Torque equation of the motor.
-
-        Args:
-            currents(numpy.ndarray(float)): Motor currents to calculate the Torque.
-
-        Returns:
-            float: Motor torque for the given state.
-        """
-        raise NotImplementedError
-
-    def reset(self):
-        """
-        Reset the motors state to a new initial state. (Default 0)
-
-        Returns:
-            numpy.ndarray(float): The initial motors state.
-        """
-        return np.zeros(len(self.CURRENTS), dtype=float)
-
-    def i_in(self, state):
-        """
-        Args:
-            state(ndarray(float)): ODE state of the motor
-
-        Returns:
-             list(float): List of all currents flowing into the motor.
-        """
-        raise NotImplementedError
-
-
-class DcMotor(ElectricMotor):
-    """
-        The DcMotor and its subclasses implement the technical system of a dc motor.
-
-        This includes the system equations, the motor parameters of the equivalent circuit diagram,
-        as well as limits.
-
-        =====================  ==========  ============= ===========================================
-        Motor Parameter        Unit        Default Value Description
-        =====================  ==========  ============= ===========================================
-        r_a                    Ohm         0.78          Armature circuit resistance
-        r_e                    Ohm         25            Exciting circuit resistance
-        l_a                    H           6.3e-3        Armature circuit inductance
-        l_e                    H           1.2           Exciting circuit inductance
-        l_e_prime              H           0.0094        Effective excitation inductance
-        j_rotor                kg/m^2      0.017         Moment of inertia of the rotor
-        =====================  ==========  ============= ===========================================
-
-        =============== ====== =============================================
-        Motor Currents  Unit   Description
-        =============== ====== =============================================
-        i_a             A      Armature circuit current
-        i_e             A      Exciting circuit current
-        =============== ====== =============================================
-        =============== ====== =============================================
-        Motor Voltages  Unit   Description
-        =============== ====== =============================================
-        u_a             V      Armature circuit voltage
-        u_e             v      Exciting circuit voltage
-        =============== ====== =============================================
-
-        ======== ===========================================================
-        Limits / Nominal Value Dictionary Entries:
-        -------- -----------------------------------------------------------
-        Entry    Description
-        ======== ===========================================================
-        i_a      Armature current
-        i_e      Exciting current
-        omega    Angular Velocity
-        torque   Motor generated torque
-        u_a      Armature Voltage
-        u_e      Exciting Voltage
-        ======== ===========================================================
-    """
-
-    # Indices for array accesses
-    I_A_IDX = 0
-    I_E_IDX = 1
-    CURRENTS_IDX = [0, 1]
-    CURRENTS = ['i_a', 'i_e']
-    VOLTAGES = ['u_a', 'u_e']
-    _default_motor_parameter = {
-        'r_a': 0.78, 'r_e': 25, 'l_a': 6.3e-3, 'l_e': 1.2, 'l_e_prime': 0.0094, 'j_rotor': 0.017,
-    }
-    _default_nominal_values = {'omega': 368, 'torque': 0.0, 'i_a': 50, 'i_e': 1.2, 'u': 420}
-    _default_limits = {'omega': 500, 'torque': 0.0, 'i_a': 75, 'i_e': 2, 'u': 420}
-
-    def __init__(self, motor_parameter=None, nominal_values=None, limit_values=None, **__):
-        # Docstring of superclass
-        super().__init__(motor_parameter, nominal_values, limit_values)
-        #: Matrix that contains the constant parameters of the systems equation for faster computation
-        self._model_constants = None
-        self._update_model()
-        self._update_limits()
-
-    def _update_model(self):
-        """
-        Update the motors model parameters with the motor parameters.
-
-        Called internally when the motor parameters are changed or the motor is initialized.
-        """
-        mp = self._motor_parameter
-        self._model_constants = np.array([
-            [-mp['r_a'], 0, -mp['l_e_prime'], 1, 0],
-            [0, -mp['r_e'], 0, 0, 1]
-        ])
-        self._model_constants[self.I_A_IDX] = self._model_constants[self.I_A_IDX] / mp['l_a']
-        self._model_constants[self.I_E_IDX] = self._model_constants[self.I_E_IDX] / mp['l_e']
-
-    def torque(self, currents):
-        # Docstring of superclass
-        return self._motor_parameter['l_e_prime'] * currents[self.I_A_IDX] * currents[self.I_E_IDX]
-
-    def i_in(self, currents):
-        # Docstring of superclass
-        return list(currents)
-
-    def electrical_ode(self, state, u_in, omega, *_):
-        # Docstring of superclass
-        return np.matmul(self._model_constants, np.array([
-            state[self.I_A_IDX],
-            state[self.I_E_IDX],
-            omega * state[self.I_E_IDX],
-            u_in[0],
-            u_in[1],
-        ]))
-
-    def _update_limits(self):
-        """
-        Calculate for all the missing maximal and nominal values the physical maximal possible values.
-        """
-        if self._limits.get('u_a', 0) == 0:
-            self._limits['u_a'] = self._default_limits['u']
-        if self._limits.get('u_e', 0) == 0:
-            self._limits['u_e'] = self._default_limits['u']
-        if self._limits.get('i_a', 0) == 0.0:
-            self._limits['i_a'] = self._limits.get('i', None) or self._limits['u_a'] / self._motor_parameter['r_a']
-        if self._nominal_values.get('i_a', 0) == 0:
-            self._nominal_values['i_a'] = self._limits['i_a']
-        if self._limits.get('i_e', 0) == 0.0:
-            self._limits['i_e'] = self._limits.get('i', None) or self._limits['u_e'] / self.motor_parameter['r_e']
-        if self._nominal_values.get('i_e', 0) == 0:
-            self._nominal_values['i_e'] = self._limits['i_e']
-        if self._limits.get('torque', 0) == 0.0:
-            motor_limit_state = [self._limits[state] for state in self.CURRENTS]
-            self._limits['torque'] = self.torque(motor_limit_state)
-        if self._nominal_values.get('torque', 0) == 0:
-            self._nominal_values['torque'] = self._limits['torque']
-        if self._limits.get('omega', 0) == 0.0:
-            self._limits['omega'] = self._default_limits['omega']
-        if self._nominal_values.get('omega', 0) == 0:
-            self._nominal_values['omega'] = self._limits['omega']
-
-        for entry in self._limits.keys():
-            if self._nominal_values.get(entry, 0) == 0:
-                self._nominal_values[entry] = self._limits[entry]
-
-    def get_state_space(self, input_currents, input_voltages):
-        """
-        Calculate the possible normalized state space for the motor as a tuple of dictionaries "low" and "high".
-
-        Args:
-            input_currents: Tuple of the two converters possible output currents.
-            input_voltages: Tuple of the two converters possible output voltages.
-
-        Returns:
-             tuple(dict,dict): Dictionaries defining if positive and negative values are possible for each motors state.
-        """
-        a_converter = 0
-        e_converter = 1
-        low = {
-            'omega': -1 if input_voltages.low[a_converter] == -1
-            or input_voltages.low[e_converter] == -1 else 0,
-            'torque': -1 if input_currents.low[a_converter] == -1
-            or input_currents.low[e_converter] == -1 else 0,
-            'i_a': -1 if input_currents.low[a_converter] == -1 else 0,
-            'i_e': -1 if input_currents.low[e_converter] == -1 else 0,
-            'u_a': -1 if input_voltages.low[a_converter] == -1 else 0,
-            'u_e': -1 if input_voltages.low[e_converter] == -1 else 0,
-        }
-        high = {
-            'omega': 1,
-            'torque': 1,
-            'i_a': 1,
-            'i_e': 1,
-            'u_a': 1,
-            'u_e': 1
-        }
-        return low, high
-
-
-class DcShuntMotor(DcMotor):
-    """
-        The DcShuntMotor is a DC motor with parallel armature and exciting circuit connected to one input voltage.
-
-        =====================  ==========  ============= ===========================================
-        Motor Parameter        Unit        Default Value Description
-        =====================  ==========  ============= ===========================================
-        r_a                    Ohm         0.78          Armature circuit resistance
-        r_e                    Ohm         25            Exciting circuit resistance
-        l_a                    H           6.3e-3        Armature circuit inductance
-        l_e                    H           1.2           Exciting circuit inductance
-        l_e_prime              H           0.0094        Effective excitation inductance
-        j_rotor                kg/m^2      0.017         Moment of inertia of the rotor
-        =====================  ==========  ============= ===========================================
-
-        =============== ====== =============================================
-        Motor Currents  Unit   Description
-        =============== ====== =============================================
-        i_a             A      Armature circuit current
-        i_e             A      Exciting circuit current
-        =============== ====== =============================================
-        =============== ====== =============================================
-        Motor Voltages  Unit   Description
-        =============== ====== =============================================
-        u               V      Voltage applied to both circuits
-        =============== ====== =============================================
-
-        ======== ===========================================================
-        Limits / Nominal Value Dictionary Entries:
-        -------- -----------------------------------------------------------
-        Entry    Description
-        ======== ===========================================================
-        i_a      Armature current
-        i_e      Exciting current
-        omega    Angular Velocity
-        torque   Motor generated torque
-        u        Voltage
-        ======== ===========================================================
-    """
-    HAS_JACOBIAN = True
-    VOLTAGES = ['u']
-
-    _default_nominal_values = {'omega': 368, 'torque': 0.0, 'i_a': 50, 'i_e': 1.2, 'u': 420}
-    _default_limits = {'omega': 500, 'torque': 0.0, 'i_a': 75, 'i_e': 2, 'u': 420}
-
-    def i_in(self, state):
-        # Docstring of superclass
-        return [state[self.I_A_IDX] + state[self.I_E_IDX]]
-
-    def electrical_ode(self, state, u_in, omega, *_):
-        # Docstring of superclass
-        return super().electrical_ode(state, (u_in[0], u_in[0]), omega)
-
-    def electrical_jacobian(self, state, u_in, omega, *_):
-        mp = self._motor_parameter
-        return (
-            np.array([
-                [-mp['r_a'] / mp['l_a'], -mp['l_e_prime'] / mp['l_a'] * omega],
-                [0, -mp['r_e'] / mp['l_e']]
-            ]),
-            np.array([-mp['l_e_prime'] * state[self.I_E_IDX] / mp['l_a'], 0]),
-            np.array([mp['l_e_prime'] * state[self.I_E_IDX], mp['l_e_prime'] * state[self.I_A_IDX]])
-        )
-
-    def get_state_space(self, input_currents, input_voltages):
-        """
-        Calculate the possible normalized state space for the motor as a tuple of dictionaries "low" and "high".
-
-        Args:
-            input_currents: The converters possible output currents.
-            input_voltages: The converters possible output voltages.
-
-        Returns:
-             tuple(dict,dict): Dictionaries defining if positive and negative values are possible for each motors state.
-        """
-        lower_limit = 0
-
-        low = {
-            'omega': 0,
-            'torque': -1 if input_currents.low[0] == -1 else 0,
-            'i_a': -1 if input_currents.low[0] == -1 else 0,
-            'i_e': -1 if input_currents.low[0] == -1 else 0,
-            'u': -1 if input_voltages.low[0] == -1 else 0,
-        }
-        high = {
-            'omega': 1,
-            'torque': 1,
-            'i_a': 1,
-            'i_e': 1,
-            'u': 1,
-        }
-        return low, high
-
-    def _update_limits(self):
-        """
-        Calculate for all the missing maximal and nominal values the physical maximal possible values.
-        """
-        if self._limits.get('u', 0) == 0:
-            self._limits['u'] = self._default_limits['u']
-        if self._limits.get('i_a', 0) == 0.0:
-            self._limits['i_a'] = self._limits.get('i', None) or self._limits['u_a'] / self._motor_parameter['r_a']
-        if self._nominal_values.get('i_a', 0) == 0:
-            self._nominal_values['i_a'] = self._limits['i_a']
-        if self._limits.get('i_e', 0) == 0.0:
-            self._limits['i_e'] = self._limits.get('i', None) or self._limits['u_e'] / self.motor_parameter['r_e']
-        if self._nominal_values.get('i_e', 0) == 0:
-            self._nominal_values['i_e'] = self._limits['i_e']
-        if self._limits.get('torque', 0) == 0.0:
-            motor_limit_state = [self._limits[state] for state in self.CURRENTS]
-            self._limits['torque'] = self.torque(motor_limit_state)
-        if self._nominal_values.get('torque', 0) == 0:
-            self._nominal_values['torque'] = self._limits['torque']
-        if self._limits.get('omega', 0) == 0.0:
-            self._limits['omega'] = self._default_limits['omega']
-        if self._nominal_values.get('omega', 0) == 0:
-            self._nominal_values['omega'] = self._limits['omega']
-
-        for entry in self._limits.keys():
-            if self._nominal_values.get(entry, 0) == 0:
-                self._nominal_values[entry] = self._limits[entry]
-
-
-class DcSeriesMotor(DcMotor):
-    """
-        The DcSeriesMotor is a DcMotor with an armature and exciting circuit connected in series to one input voltage.
-
-        =====================  ==========  ============= ===========================================
-        Motor Parameter        Unit        Default Value Description
-        =====================  ==========  ============= ===========================================
-        r_a                    Ohm         2.78          Armature circuit resistance
-        r_e                    Ohm         1.0           Exciting circuit resistance
-        l_a                    H           6.3e-3        Armature circuit inductance
-        l_e                    H           1.6e-3        Exciting circuit inductance
-        l_e_prime              H           0.05          Effective excitation inductance
-        j_rotor                kg/m^2      0.017         Moment of inertia of the rotor
-        =====================  ==========  ============= ===========================================
-
-        =============== ====== =============================================
-        Motor Currents  Unit   Description
-        =============== ====== =============================================
-        i               A      Circuit current
-        =============== ====== =============================================
-        =============== ====== =============================================
-        Motor Voltages  Unit   Description
-        =============== ====== =============================================
-        u               V      Circuit voltage
-        =============== ====== =============================================
-
-        ======== ===========================================================
-        Limits / Nominal Value Dictionary Entries:
-        -------- -----------------------------------------------------------
-        Entry    Description
-        ======== ===========================================================
-        i        Circuit Current
-        omega    Angular Velocity
-        torque   Motor generated torque
-        u        Circuit Voltage
-        ======== ===========================================================
-    """
-    HAS_JACOBIAN = True
-    I_IDX = 0
-    CURRENTS_IDX = [0]
-    CURRENTS = ['i']
-    VOLTAGES = ['u']
-
-    _default_motor_parameter = {
-        'r_a': 2.78, 'r_e': 1.0, 'l_a': 6.3e-3, 'l_e': 1.6e-3, 'l_e_prime': 0.05, 'j_rotor': 0.017,
-    }
-    _default_nominal_values = dict(omega=80, torque=0.0, i=50, u=420)
-    _default_limits = dict(omega=100, torque=0.0, i=100, u=420)
-
-    def _update_model(self):
-        # Docstring of superclass
-        mp = self._motor_parameter
-        self._model_constants = np.array([
-            [-mp['r_a'] - mp['r_e'], -mp['l_e_prime'], 1]
-        ])
-        self._model_constants[self.I_IDX] = self._model_constants[self.I_IDX] / (mp['l_a'] + mp['l_e'])
-
-    def torque(self, currents):
-        # Docstring of superclass
-        return super().torque([currents[self.I_IDX], currents[self.I_IDX]])
-
-    def electrical_ode(self, state, u_in, omega, *_):
-        # Docstring of superclass
-        return np.matmul(
-            self._model_constants,
-            np.array([
-                state[self.I_IDX],
-                omega * state[self.I_IDX],
-                u_in[0]
-            ])
-        )
-
-    def i_in(self, state):
-        # Docstring of superclass
-        return state[self.CURRENTS_IDX]
-
-    def _update_limits(self):
-        # Docstring of superclass
-        if self._limits.get('u', 0) == 0:
-            self._limits['u'] = self._default_limits['u']
-        if self._limits.get('i', 0) == 0.0:
-            self._limits['i'] = self._limits['u'] / (self._motor_parameter['r_a'] + self._motor_parameter['r_e'])
-        if self._limits.get('torque', 0) == 0.0:
-            motor_limit_state = [self._limits[state] for state in self.CURRENTS]
-            self._limits['torque'] = self.torque(motor_limit_state)
-        if self._nominal_values.get('torque', 0) == 0:
-            self._nominal_values['torque'] = self._limits['torque']
-        if self._limits.get('omega', 0) == 0.0:
-            self._limits['omega'] = self._default_limits['omega']
-        if self._nominal_values.get('omega', 0) == 0:
-            self._nominal_values['omega'] = self._limits['omega']
-        for entry in self._limits.keys():
-            if self._nominal_values.get(entry, 0) == 0:
-                self._nominal_values[entry] = self._limits[entry]
-
-    def get_state_space(self, input_currents, input_voltages):
-        # Docstring of superclass
-        lower_limit = 0
-        low = {
-            'omega': 0,
-            'torque': 0,
-            'i': -1 if input_currents.low[0] == -1 else 0,
-            'u': -1 if input_voltages.low[0] == -1 else 0,
-        }
-        high = {
-            'omega': 1,
-            'torque': 1,
-            'i': 1,
-            'u': 1,
-        }
-        return low, high
-
-    def electrical_jacobian(self, state, u_in, omega, *_):
-        mp = self._motor_parameter
-        return (
-            np.array([[-(mp['r_a'] + mp['r_e'] + mp['l_e_prime'] * omega) / (mp['l_a'] + mp['l_e'])]]),
-            np.array([-mp['l_e_prime'] * state[self.I_IDX] / (mp['l_a'] + mp['l_e'])]),
-            np.array([2 * mp['l_e_prime'] * state[self.I_IDX]])
-        )
-
-
-class DcPermanentlyExcitedMotor(DcMotor):
-    """
-        The DcPermanentlyExcitedMotor is a DcMotor with a Permanent Magnet instead of the excitation circuit.
-
-        =====================  ==========  ============= ===========================================
-        Motor Parameter        Unit        Default Value Description
-        =====================  ==========  ============= ===========================================
-        r_a                    Ohm         25.0          Armature circuit resistance
-        l_a                    H           3.438e-2      Armature circuit inductance
-        psi_e                  Wb          18            Magnetic Flux of the permanent magnet
-        j_rotor                kg/m^2      0.017         Moment of inertia of the rotor
-        =====================  ==========  ============= ===========================================
-        =============== ====== =============================================
-        Motor Currents  Unit   Description
-        =============== ====== =============================================
-        i               A      Circuit current
-        =============== ====== =============================================
-        =============== ====== =============================================
-        Motor Voltages  Unit   Description
-        =============== ====== =============================================
-        u               V      Circuit voltage
-        =============== ====== =============================================
-
-        ======== ===========================================================
-        Limits / Nominal Value Dictionary Entries:
-        -------- -----------------------------------------------------------
-        Entry    Description
-        ======== ===========================================================
-        i        Circuit Current
-        omega    Angular Velocity
-        torque   Motor generated torque
-        u        Circuit Voltage
-        ======== ===========================================================
-    """
-    I_IDX = 0
-    CURRENTS_IDX = [0]
-    CURRENTS = ['i']
-    VOLTAGES = ['u']
-    HAS_JACOBIAN = True
-
-    _default_motor_parameter = {
-        'r_a': 25.0, 'l_a': 3.438e-2, 'psi_e': 18, 'j_rotor': 0.017
-    }
-    _default_nominal_values = dict(omega=22, torque=0.0, i=16, u=400)
-    _default_limits = dict(omega=50, torque=0.0, i=25, u=400)
-
-    def torque(self, state):
-        # Docstring of superclass
-        return self._motor_parameter['psi_e'] * state[self.I_IDX]
-
-    def _update_model(self):
-        # Docstring of superclass
-        mp = self._motor_parameter
-        self._model_constants = np.array([
-            [-mp['psi_e'], -mp['r_a'], 1.0]
-        ])
-        self._model_constants[self.I_IDX] /= mp['l_a']
-
-    def i_in(self, state):
-        # Docstring of superclass
-        return state[self.CURRENTS_IDX]
-
-    def electrical_ode(self, state, u_in, omega, *_):
-        # Docstring of superclass
-        return np.matmul(self._model_constants, np.array([omega, state[self.I_IDX], u_in[0]]))
-
-    def electrical_jacobian(self, state, u_in, omega, *_):
-        mp = self._motor_parameter
-        return (
-            np.array([[-mp['r_a'] / mp['l_a']]]),
-            np.array([-mp['psi_e'] / mp['l_a']]),
-            np.array([mp['psi_e']])
-        )
-
-    def _update_limits(self):
-        # Docstring of superclass
-        if self._limits.get('u', 0) == 0:
-            self._limits['u'] = self._default_limits['u']
-        if self._limits.get('i', 0) == 0.0:
-            self._limits['i'] = self._limits['u'] / self._motor_parameter['r_a']
-        if self._limits.get('torque', 0) == 0.0:
-            motor_limit_state = [self._limits[state] for state in self.CURRENTS]
-            self._limits['torque'] = self.torque(motor_limit_state)
-        if self._nominal_values.get('torque', 0) == 0:
-            self._nominal_values['torque'] = self._limits['torque']
-        if self._limits.get('omega', 0) == 0.0:
-            self._limits['omega'] = self._default_limits['omega']
-        if self._nominal_values.get('omega', 0) == 0:
-            self._nominal_values['omega'] = self._limits['omega']
-        for entry in self._limits.keys():
-            if self._nominal_values.get(entry, 0) == 0:
-                self._nominal_values[entry] = self._limits[entry]
-
-    def get_state_space(self, input_currents, input_voltages):
-        # Docstring of superclass
-        lower_limit = 0
-        low = {
-            'omega': -1 if input_voltages.low[0] == -1 else 0,
-            'torque': -1 if input_currents.low[0] == -1 else 0,
-            'i': -1 if input_currents.low[0] == -1 else 0,
-            'u': -1 if input_voltages.low[0] == -1 else 0,
-        }
-        high = {
-            'omega': 1,
-            'torque': 1,
-            'i': 1,
-            'u': 1,
-        }
-        return low, high
-
-
-class DcExternallyExcitedMotor(DcMotor):
-    # Equals DC Base Motor
-    HAS_JACOBIAN = True
-
-    def electrical_jacobian(self, state, u_in, omega, *_):
-        mp = self._motor_parameter
-        return (
-            np.array([
-                [-mp['r_a'] / mp['l_a'], -mp['l_e_prime'] / mp['l_a'] * omega],
-                [0, -mp['r_e'] / mp['l_e']]
-            ]),
-            np.array([-mp['l_e_prime'] * state[self.I_E_IDX] / mp['l_a'], 0]),
-            np.array([mp['l_e_prime'] * state[self.I_E_IDX], mp['l_e_prime'] * state[self.I_A_IDX]])
-        )
-
-class ThreePhaseMotor(ElectricMotor):
-    """
-            The ThreePhaseMotor and its subclasses implement the technical system of Three Phase Motors.
-
-            This includes the system equations, the motor parameters of the equivalent circuit diagram,
-            as well as limits and bandwidth.
-    """
-    # transformation matrix from abc to alpha-beta representation
-    _t23 = 2 / 3 * np.array([
-        [1, -0.5, -0.5],
-        [0, 0.5 * np.sqrt(3), -0.5 * np.sqrt(3)]
-    ])
-
-    # transformation matrix from alpha-beta to abc representation
-    _t32 = np.array([
-        [1, 0],
-        [-0.5, 0.5 * np.sqrt(3)],
-        [-0.5, -0.5 * np.sqrt(3)]
-    ])
-
-    @staticmethod
-    def t_23(quantities):
-        """
-        Transformation from abc representation to alpha-beta representation
-
-        Args:
-            quantities: The properties in the abc representation like ''[u_a, u_b, u_c]''
-
-        Returns:
-            The converted quantities in the alpha-beta representation like ''[u_alpha, u_beta]''
-        """
-        return np.matmul(ThreePhaseMotor._t23, quantities)
-
-    @staticmethod
-    def t_32(quantities):
-        """
-        Transformation from alpha-beta representation to abc representation
-
-        Args:
-            quantities: The properties in the alpha-beta representation like ``[u_alpha, u_beta]``
-
-        Returns:
-            The converted quantities in the abc representation like ``[u_a, u_b, u_c]``
-        """
-        return np.matmul(ThreePhaseMotor._t32, quantities)
-
-    @staticmethod
-    def q(quantities, epsilon):
-        """
-        Transformation of the dq-representation into alpha-beta using the electrical angle
-
-        Args:
-            quantities: Array of two quantities in dq-representation. Example [i_d, i_q]
-            epsilon: Current electrical angle of the motor
-
-        Returns:
-            Array of the two quantities converted to alpha-beta-representation. Example [u_alpha, u_beta]
-        """
-        cos = math.cos(epsilon)
-        sin = math.sin(epsilon)
-        return cos * quantities[0] - sin * quantities[1], sin * quantities[0] + cos * quantities[1]
-
-    @staticmethod
-    def q_inv(quantities, epsilon):
-        """
-        Transformation of the alpha-beta-representation into dq using the electrical angle
-
-        Args:
-            quantities: Array of two quantities in alpha-beta-representation. Example [u_alpha, u_beta]
-            epsilon: Current electrical angle of the motor
-
-        Returns:
-            Array of the two quantities converted to dq-representation. Example [u_d, u_q]
-
-        Note:
-            The transformation from alpha-beta to dq is just its inverse conversion with negated epsilon.
-            So this method calls q(quantities, -epsilon).
-        """
-        return SynchronousMotor.q(quantities, -epsilon)
-
-    def q_me(self, quantities, epsilon):
-        """
-        Transformation of the dq-representation into alpha-beta using the mechanical angle
-
-        Args:
-            quantities: Array of two quantities in dq-representation. Example [i_d, i_q]
-            epsilon: Current mechanical angle of the motor
-
-        Returns:
-            Array of the two quantities converted to alpha-beta-representation. Example [u_alpha, u_beta]
-        """
-        return self.q(quantities, epsilon * self._motor_parameter['p'])
-
-    def q_inv_me(self, quantities, epsilon):
-        """
-        Transformation of the alpha-beta-representation into dq using the mechanical angle
-
-        Args:
-            quantities: Array of two quantities in alpha-beta-representation. Example [u_alpha, u_beta]
-            epsilon: Current mechanical angle of the motor
-
-        Returns:
-            Array of the two quantities converted to dq-representation. Example [u_d, u_q]
-
-        Note:
-            The transformation from alpha-beta to dq is just its inverse conversion with negated epsilon.
-            So this method calls q(quantities, -epsilon).
-        """
-        return self.q_me(quantities, -epsilon)
-
-
-class SynchronousMotor(ThreePhaseMotor):
-    """
-        The SynchronousMotor and its subclasses implement the technical system of a three phase synchronous motor.
-
-        This includes the system equations, the motor parameters of the equivalent circuit diagram,
-        as well as limits and bandwidth.
-
-        =====================  ==========  ============= ===========================================
-        Motor Parameter        Unit        Default Value Description
-        =====================  ==========  ============= ===========================================
-        r_s                    Ohm         0.78          Stator resistance
-        l_q                    H           6.3e-3        Quadrature axis inductance
-        l_d                    H           1.2           Direct axis inductance
-        psi_p                  Wb          0.0094        Effective excitation flux (PMSM only)
-        p                      1           2             Pole pair number
-        j_rotor                kg/m^2      0.017         Moment of inertia of the rotor
-        =====================  ==========  ============= ===========================================
-
-        =============== ====== =============================================
-        Motor Currents  Unit   Description
-        =============== ====== =============================================
-        i_sq            A      Quadrature axis current
-        i_sd            A      Direct axis current
-        i_a             A      Current through branch a
-        i_b             A      Current through branch b
-        i_c             A      Current through branch c
-        i_alpha         A      Current in alpha axis
-        i_beta          A      Current in beta axis
-        =============== ====== =============================================
-        =============== ====== =============================================
-        Motor Voltages  Unit   Description
-        =============== ====== =============================================
-        u_sq            A      Quadrature axis voltage
-        u_sd            A      Direct axis voltage
-        u_a             A      Voltage through branch a
-        u_b             A      Voltage through branch b
-        u_c             A      Voltage through branch c
-        u_alpha         A      Voltage in alpha axis
-        u_beta          A      Voltage in beta axis
-        =============== ====== =============================================
-
-        ======== ===========================================================
-        Limits / Nominal Value Dictionary Entries:
-        -------- -----------------------------------------------------------
-        Entry    Description
-        ======== ===========================================================
-        i        General current limit / nominal value
-        i_a      Current in phase a
-        i_b      Current in phase b
-        i_c      Current in phase c
-        i_alpha  Current in alpha axis
-        i_beta   Current in beta axis
-        i_sd     Current in direct axis
-        i_sq     Current in quadrature axis
-        omega    Mechanical angular Velocity
-        epsilon  Electrical rotational angle
-        torque   Motor generated torque
-        u_a      Voltage in phase a
-        u_b      Voltage in phase b
-        u_c      Voltage in phase c
-        u_alpha  Voltage in alpha axis
-        u_beta   Voltage in beta axis
-        u_sd     Voltage in direct axis
-        u_sq     Voltage in quadrature axis
-        ======== ===========================================================
-
-
-        Note:
-            The voltage limits should be the amplitude of the phase voltage (:math:`\hat{u}_S`).
-            Typically the rms value for the line voltage (:math:`U_L`) is given.
-            :math:`\hat{u}_S=\sqrt{2/3}~U_L`
-
-            The current limits should be the amplitude of the phase current (:math:`\hat{i}_S`).
-            Typically the rms value for the phase current (:math:`I_S`) is given.
-            :math:`\hat{i}_S = \sqrt{2}~I_S`
-
-            If not specified, nominal values are equal to their corresponding limit values.
-            Furthermore, if specific limits/nominal values (e.g. i_a) are not specified they are inferred from
-            the general limits/nominal values (e.g. i)
-        """
-    I_SQ_IDX = 0
-    I_SD_IDX = 1
-    EPSILON_IDX = 2
-    CURRENTS_IDX = [0, 1]
-    CURRENTS = ['i_sq', 'i_sd']
-    VOLTAGES = ['u_sq', 'u_sd']
-
-    _model_constants = None
-
-    @property
-    def motor_parameter(self):
-        # Docstring of superclass
-        return self._motor_parameter
-
-    def __init__(self, motor_parameter=None, nominal_values=None, limit_values=None, **__):
-        # Docstring of superclass
-        nominal_values = nominal_values or {}
-        limit_values = limit_values or {}
-        super().__init__(motor_parameter, nominal_values, limit_values)
-        self._update_model()
-        self._update_limits()
-
-    def reset(self):
-        # Docstring of superclass
-        return np.zeros(len(self.CURRENTS) + 1)
-
-    def torque(self, state):
-        # Docstring of superclass
-        raise NotImplementedError
-
-    def _update_model(self):
-        """
-        Set motor parameters into a matrix for faster computation
-        """
-        raise NotImplementedError
-
-    def _torque_limit(self):
-        """
-        Returns:
-             Maximal possible torque for the given limits in self._limits
-        """
-        raise NotImplementedError
-
-    def _update_limits(self):
-        """
-        Calculate for all the missing maximal and nominal values the physical maximal possible values.
-        """
-        mp = self._motor_parameter
-        if self._limits.get('u_a', 0) == 0:
-            self._limits['u_a'] = .5 * self._limits['u']
-        if self._limits.get('u_b', 0) == 0:
-            self._limits['u_b'] = .5 * self._limits['u']
-        if self._limits.get('u_c', 0) == 0:
-            self._limits['u_c'] = .5 * self._limits['u']
-        if self._limits.get('u_alpha', 0) == 0:
-            self._limits['u_alpha'] = .5 * self._limits['u']
-        if self._limits.get('u_beta', 0) == 0:
-            self._limits['u_beta'] = 0.5 * self._limits['u']
-        if self._limits.get('u_sd', 0) == 0:
-            self._limits['u_sd'] = .5 * self._limits['u']
-        if self._limits.get('u_sq', 0) == 0:
-            self._limits['u_sq'] = .5 * self._limits['u']
-
-        if self._limits.get('i_alpha', 0) == 0:
-            self._limits['i_alpha'] = self._limits.get('i', None) or self._limits[
-                'u_alpha'] / mp['r_s']
-        if self._limits.get('i_beta', 0) == 0:
-            self._limits['i_beta'] = self._limits.get('i', None) or self._limits['u_beta'] / \
-                                     mp['r_s']
-        if self._limits.get('i_a', 0) == 0:
-            self._limits['i_a'] = self._limits.get('i', None) or self._limits['u_a'] / mp['r_s']
-        if self._limits.get('i_b', 0) == 0:
-            self._limits['i_b'] = self._limits.get('i', None) or self._limits['u_b'] / mp['r_s']
-        if self._limits.get('i_c', 0) == 0:
-            self._limits['i_c'] = self._limits.get('i', None) or self._limits['u_c'] / mp['r_s']
-        if self._limits.get('i_sd', 0) == 0:
-            self._limits['i_sd'] = self._limits.get('i', None) or self._limits['u_sd'] / mp[
-                'r_s']
-        if self._limits.get('i_sq', 0.0) == 0:
-            self._limits['i_sq'] = self._limits.get('i', None) or self._limits['u_sq'] / mp[
-                'r_s']
-
-        if self._limits['torque'] == 0:
-            self._limits['torque'] = self._torque_limit()
-
-        if self._limits['omega'] == 0:
-            self._limits['omega'] = self._default_limits['omega']
-
-        if 'u' not in self._nominal_values.keys():
-            self._nominal_values.update({'u': self._limits['u']})
-        if 'i' not in self._nominal_values.keys():
-            self._nominal_values.update({'i': self._limits['i']})
-
-        if self._nominal_values.get('u_a', 0) == 0:
-            self._nominal_values['u_a'] = .5 * self._nominal_values['u']
-        if self._nominal_values.get('u_a', 0) == 0:
-            if self._nominal_values.get('u_b', 0) == 0:
-                self._nominal_values['u_b'] = .5 * self._nominal_values['u']
-        if self._nominal_values.get('u_c', 0) == 0:
-            self._nominal_values['u_c'] = .5 * self._nominal_values['u']
-        if self._nominal_values.get('u_alpha', 0) == 0:
-            self._nominal_values['u_alpha'] = .5 * self._nominal_values['u']
-        if self._nominal_values.get('u_beta', 0) == 0:
-            self._nominal_values['u_beta'] = .5 * self._nominal_values['u']
-        if self._nominal_values.get('u_sd', 0) == 0:
-            self._nominal_values['u_sd'] = .5 * self._nominal_values['u']
-        if self._nominal_values.get('u_sq', 0) == 0:
-            self._nominal_values['u_sq'] = .5 * self._nominal_values['u']
-
-        if self._nominal_values.get('i_alpha', 0) == 0:
-            self._nominal_values['i_alpha'] = self._nominal_values.get('i', None) \
-                                              or self._nominal_values['u_alpha'] / mp['r_s']
-        if self._nominal_values.get('i_beta', 0) == 0:
-            self._nominal_values['i_beta'] = self._nominal_values.get('i', None) \
-                                             or self._nominal_values['u_beta'] / mp['r_s']
-        if self._nominal_values.get('i_a', 0) == 0:
-            self._nominal_values['i_a'] = self._nominal_values.get('i', None) or self._nominal_values['u_a'] / mp['r_s']
-        if self._nominal_values.get('i_b', 0) == 0:
-            self._nominal_values['i_b'] = self._nominal_values.get('i', None) or self._nominal_values['u_b'] / mp['r_s']
-        if self._nominal_values.get('i_c', 0) == 0:
-            self._nominal_values['i_c'] = self._nominal_values.get('i', None) \
-                                          or self._nominal_values['u_c'] / mp['r_s']
-        if self._nominal_values.get('i_sd', 0) == 0:
-            self._nominal_values['i_sd'] = self._nominal_values.get('i', None) \
-                                           or self._nominal_values['u_sd'] / mp['r_s']
-        if self._nominal_values.get('i_sq', 0.0) == 0:
-            self._nominal_values['i_sq'] = self._nominal_values.get('i', None) \
-                                           or self._nominal_values['u_sq'] / mp['r_s']
-
-        for entry in self._limits.keys():
-            if self._nominal_values.get(entry, 0) == 0:
-                self._nominal_values[entry] = self._limits[entry]
-
-    def electrical_ode(self, state, u_qd, omega, *_):
-        """
-        The differential equation of the Synchronous Motor.
-
-        Args:
-            state: The current state of the motor. [i_sq, i_sd, epsilon]
-            omega: The mechanical load
-            u_qd: The input voltages [u_sq, u_sd]
-
-        Returns:
-            The derivatives of the state vector d/dt([i_sq, i_sd, epsilon])
-        """
-        return np.matmul(self._model_constants, np.array([
-            omega,
-            state[self.I_SQ_IDX],
-            state[self.I_SD_IDX],
-            u_qd[0],
-            u_qd[1],
-            omega * state[self.I_SQ_IDX],
-            omega * state[self.I_SD_IDX],
-        ]))
-
-    def i_in(self, state):
-        # Docstring of superclass
-        return state[self.CURRENTS_IDX]
-
-
-class SynchronousReluctanceMotor(SynchronousMotor):
-    """
-        =====================  ==========  ============= ===========================================
-        Motor Parameter        Unit        Default Value Description
-        =====================  ==========  ============= ===========================================
-        r_s                    Ohm         0.78          Stator resistance
-        l_q                    H           6.3e-3        Quadrature axis inductance
-        l_d                    H           1.2           Direct axis inductance
-        p                      1           2             Pole pair number
-        j_rotor                kg/m^2      0.017         Moment of inertia of the rotor
-        =====================  ==========  ============= ===========================================
-
-        =============== ====== =============================================
-        Motor Currents  Unit   Description
-        =============== ====== =============================================
-        i_sq            A      Quadrature axis current
-        i_sd            A      Direct axis current
-        i_a             A      Current through branch a
-        i_b             A      Current through branch b
-        i_c             A      Current through branch c
-        i_alpha         A      Current in alpha axis
-        i_beta          A      Current in beta axis
-        =============== ====== =============================================
-        =============== ====== =============================================
-        Motor Voltages  Unit   Description
-        =============== ====== =============================================
-        u_sq            V      Quadrature axis voltage
-        u_sd            V      Direct axis voltage
-        u_a             V      Voltage through branch a
-        u_b             V      Voltage through branch b
-        u_c             V      Voltage through branch c
-        u_alpha         V      Voltage in alpha axis
-        u_beta          V      Voltage in beta axis
-        =============== ====== =============================================
-
-        ======== ===========================================================
-        Limits / Nominal Value Dictionary Entries:
-        -------- -----------------------------------------------------------
-        Entry    Description
-        ======== ===========================================================
-        i        General current limit / nominal value
-        i_a      Current in phase a
-        i_b      Current in phase b
-        i_c      Current in phase c
-        i_alpha  Current in alpha axis
-        i_beta   Current in beta axis
-        i_sd     Current in direct axis
-        i_sq     Current in quadrature axis
-        omega    Mechanical angular Velocity
-        epsilon  Electrical rotational angle
-        torque   Motor generated torque
-        u_a      Voltage in phase a
-        u_b      Voltage in phase b
-        u_c      Voltage in phase c
-        u_alpha  Voltage in alpha axis
-        u_beta   Voltage in beta axis
-        u_sd     Voltage in direct axis
-        u_sq     Voltage in quadrature axis
-        ======== ===========================================================
-
-
-        Note:
-            The voltage limits should be the amplitude of the phase voltage (:math:`\hat{u}_S`).
-            Typically the rms value for the line voltage (:math:`U_L`) is given.
-            :math:`\hat{u}_S=\sqrt{2/3}~U_L`
-
-            The current limits should be the amplitude of the phase current (:math:`\hat{i}_S`).
-            Typically the rms value for the phase current (:math:`I_S`) is given.
-            :math:`\hat{i}_S = \sqrt{2}~I_S`
-
-            If not specified, nominal values are equal to their corresponding limit values.
-            Furthermore, if specific limits/nominal values (e.g. i_a) are not specified they are inferred from
-            the general limits/nominal values (e.g. i)
-
-    """
-    HAS_JACOBIAN = True
-    _default_motor_parameter = {'p': 2, 'l_d': 73.2e-3, 'l_q': 7.3e-3, 'j_rotor': 2.45e-3, 'r_s': 0.3256}
-    _default_nominal_values = {
-        'i': 54, 'torque': 0, 'omega': 523.0, 'epsilon': np.pi, 'u': 600
-    }
-    _default_limits = {'i': 70, 'torque': 0, 'omega': 600.0, 'epsilon': np.pi, 'u': 600}
-
-    def _update_model(self):
-        # Docstring of superclass
-        mp = self._motor_parameter
-        self._model_constants = np.array([
-            # omega, i_sq, i_sd, u_sq, u_sd, omega * i_sq, omega * i_sd
-            [0, -mp['r_s'], 0, 1, 0, 0, -mp['l_d'] * mp['p']],
-            [0, 0, -mp['r_s'], 0, 1, mp['l_q'] * mp['p'], 0],
-            [mp['p'], 0, 0, 0, 0, 0, 0]
-        ])
-        self._model_constants[self.I_SQ_IDX] = self._model_constants[self.I_SQ_IDX] / mp['l_q']
-        self._model_constants[self.I_SD_IDX] = self._model_constants[self.I_SD_IDX] / mp['l_d']
-
-    def _torque_limit(self):
-        # Docstring of superclass
-        return self.torque([self._limits['i_sq'] / np.sqrt(2), self._limits['i_sd'] / np.sqrt(2), 0])
-
-    def torque(self, currents):
-        # Docstring of superclass
-        mp = self._motor_parameter
-        return 1.5 * mp['p'] * ((mp['l_d'] - mp['l_q']) * currents[self.I_SD_IDX]) * currents[self.I_SQ_IDX]
-
-    def electrical_jacobian(self, state, u_in, omega, *_):
-        mp = self._motor_parameter
-        return (
-            np.array([
-                [-mp['r_s'] / mp['l_q'], -mp['l_d']/mp['l_q']*omega, 0],
-                [mp['l_q'] / mp['l_d']*omega, - mp['r_s'] / mp['l_d'], 0],
-                [0, 0, 0]
-            ]),
-            np.array([
-                - mp['p'] * mp['l_d'] / mp['l_q'] * state[self.I_SD_IDX],
-                mp['p'] * mp['l_q'] / mp['l_d'] * state[self.I_SQ_IDX],
-                mp['p']
-            ]),
-            np.array([
-                1.5 * mp['p'] * (mp['l_d'] - mp['l_q']) * state[self.I_SD_IDX],
-                1.5 * mp['p'] * (mp['l_d'] - mp['l_q']) * state[self.I_SQ_IDX],
-                0
-            ])
-        )
-
-
-class PermanentMagnetSynchronousMotor(SynchronousMotor):
-    """
-        =====================  ==========  ============= ===========================================
-        Motor Parameter        Unit        Default Value Description
-        =====================  ==========  ============= ===========================================
-        r_s                    Ohm         0.78          Stator resistance
-        l_q                    H           6.3e-3        Quadrature axis inductance
-        l_d                    H           1.2           Direct axis inductance
-        p                      1           2             Pole pair number
-        j_rotor                kg/m^2      0.017         Moment of inertia of the rotor
-        =====================  ==========  ============= ===========================================
-
-        =============== ====== =============================================
-        Motor Currents  Unit   Description
-        =============== ====== =============================================
-        i_sq            A      Quadrature axis current
-        i_sd            A      Direct axis current
-        i_a             A      Current through branch a
-        i_b             A      Current through branch b
-        i_c             A      Current through branch c
-        i_alpha         A      Current in alpha axis
-        i_beta          A      Current in beta axis
-        =============== ====== =============================================
-        =============== ====== =============================================
-        Motor Voltages  Unit   Description
-        =============== ====== =============================================
-        u_sq            V      Quadrature axis voltage
-        u_sd            V      Direct axis voltage
-        u_a             V      Voltage through branch a
-        u_b             V      Voltage through branch b
-        u_c             V      Voltage through branch c
-        u_alpha         V      Voltage in alpha axis
-        u_beta          V      Voltage in beta axis
-        =============== ====== =============================================
-
-        ======== ===========================================================
-        Limits / Nominal Value Dictionary Entries:
-        -------- -----------------------------------------------------------
-        Entry    Description
-        ======== ===========================================================
-        i        General current limit / nominal value
-        i_a      Current in phase a
-        i_b      Current in phase b
-        i_c      Current in phase c
-        i_alpha  Current in alpha axis
-        i_beta   Current in beta axis
-        i_sd     Current in direct axis
-        i_sq     Current in quadrature axis
-        omega    Mechanical angular Velocity
-        torque   Motor generated torque
-        epsilon  Electrical rotational angle
-        u_a      Voltage in phase a
-        u_b      Voltage in phase b
-        u_c      Voltage in phase c
-        u_alpha  Voltage in alpha axis
-        u_beta   Voltage in beta axis
-        u_sd     Voltage in direct axis
-        u_sq     Voltage in quadrature axis
-        ======== ===========================================================
-
-
-        Note:
-            The voltage limits should be the amplitude of the phase voltage (:math:`\hat{u}_S`).
-            Typically the rms value for the line voltage (:math:`U_L`) is given.
-            :math:`\hat{u}_S=\sqrt{2/3}~U_L`
-
-            The current limits should be the amplitude of the phase current (:math:`\hat{i}_S`).
-            Typically the rms value for the phase current (:math:`I_S`) is given.
-            :math:`\hat{i}_S = \sqrt{2}~I_S`
-
-            If not specified, nominal values are equal to their corresponding limit values.
-            Furthermore, if specific limits/nominal values (e.g. i_a) are not specified they are inferred from
-            the general limits/nominal values (e.g. i)
-    """
-    _default_motor_parameter = {
-        'p': 2,
-        'l_d': 79e-3,
-        'l_q': 113e-3,
-        'j_rotor': 2.45e-3,
-        'r_s': 4.9,
-        'psi_p': 0.165,
-    }
-    HAS_JACOBIAN = True
-    _default_limits = dict(omega=80, torque=0.0, i=20, epsilon=math.pi, u=600)
-    _default_nominal_values = dict(omega=75, torque=0.0, i=12, epsilon=math.pi, u=600)
-
-    def _update_model(self):
-        # Docstring of superclass
-        mp = self._motor_parameter
-        self._model_constants = np.array([
-            # omega,                 i_q,        i_d,        u_q, u_d, omega * i_q,         omega * i_d
-            [-mp['psi_p'] * mp['p'], -mp['r_s'], 0,          1,   0,   0,                   -mp['l_d'] * mp['p']],
-            [0,                      0,          -mp['r_s'], 0,   1,   mp['l_q'] * mp['p'], 0],
-            [mp['p'],                0,          0,          0,   0,   0,                   0]
-        ])
-
-        self._model_constants[self.I_SQ_IDX] = self._model_constants[self.I_SQ_IDX] / mp['l_q']
-        self._model_constants[self.I_SD_IDX] = self._model_constants[self.I_SD_IDX] / mp['l_d']
-
-    def _torque_limit(self):
-        # Docstring of superclass
-        return self.torque([self._limits['i_sq'], 0, 0])
-
-    def torque(self, currents):
-        # Docstring of superclass
-        mp = self._motor_parameter
-        return 1.5 * mp['p'] * (mp['psi_p'] + (mp['l_d'] - mp['l_q']) * currents[self.I_SD_IDX])*currents[self.I_SQ_IDX]
-
-    def electrical_jacobian(self, state, u_in, omega, *_):
-        mp = self._motor_parameter
-        return (
-            np.array([ # dx'/dx
-                [-mp['r_s'] / mp['l_q'], -mp['l_d']/mp['l_q']*omega, 0],
-                [mp['l_q'] / mp['l_d']*omega, -mp['r_s']/mp['l_d'], 0],
-                [0, 0, 0]
-            ]),
-<<<<<<< HEAD
-            np.array([ # dx'/dw
-                -mp['l_d'] / mp['l_q'] * state[self.I_SD_IDX] - mp['psi_p'] / mp['l_q'],
-                mp['l_q'] / mp['l_d'] * state[self.I_SQ_IDX],
-                1
-            ]),
-            np.array([ # dT/dx
-                mp['p'] * (mp['psi_p'] + (mp['l_d'] - mp['l_q']) * state[self.I_SD_IDX]),
-                mp['p'] * (mp['l_d'] - mp['l_q']) * state[self.I_SQ_IDX],
-=======
-            np.array([
-                -mp['p'] * mp['l_d'] / mp['l_q'] * state[self.I_SD_IDX] - mp['p'] * mp['psi_p'] / mp['l_q'],
-                mp['p'] * mp['l_q'] / mp['l_d'] * state[self.I_SQ_IDX],
-                mp['p']
-            ]),
-            np.array([
-                1.5 * mp['p'] * (mp['psi_p'] + (mp['l_d'] - mp['l_q']) * state[self.I_SD_IDX]),
-                1.5 * mp['p'] * (mp['l_d'] - mp['l_q']) * state[self.I_SQ_IDX],
->>>>>>> 79fedabb
-                0
-            ])
-        )
-
-class InductionMotor(ThreePhaseMotor):
-    """
-        The InductionMotor and its subclasses implement the technical system of a three phase induction motor.
-
-        This includes the system equations, the motor parameters of the equivalent circuit diagram,
-        as well as limits and bandwidth.
-
-        =====================  ==========  ============= ===========================================
-        Motor Parameter        Unit        Default Value Description
-        =====================  ==========  ============= ===========================================
-        r_s                    Ohm         2.9338        Stator resistance
-        r_r                    Ohm         1.355         Rotor resistance
-        l_m                    H           143.75e-3     Main inductance
-        l_sigs                 H           5.87e-3       Stator-side stray inductance
-        l_sigr                 H           5.87e-3       Rotor-side stray inductance
-        p                      1           2             Pole pair number
-        j_rotor                kg/m^2      0.0011        Moment of inertia of the rotor
-        =====================  ==========  ============= ===========================================
-
-        =============== ====== =============================================
-        Motor Currents  Unit   Description
-        =============== ====== =============================================
-        i_sq            A      Quadrature axis current
-        i_sd            A      Direct axis current
-        i_sa            A      Current through branch a
-        i_sb            A      Current through branch b
-        i_sc            A      Current through branch c
-        i_salpha        A      Current in alpha axis
-        i_sbeta         A      Current in beta axis
-        =============== ====== =============================================
-        =============== ====== =============================================
-        Motor Voltages  Unit   Description
-        =============== ====== =============================================
-        u_sq            V      Quadrature axis voltage
-        u_sd            V      Direct axis voltage
-        u_sa            V      Voltage through branch a
-        u_sb            V      Voltage through branch b
-        u_sc            V      Voltage through branch c
-        u_salpha        V      Voltage in alpha axis
-        u_sbeta         V      Voltage in beta axis
-        =============== ====== =============================================
-
-        ======== ===========================================================
-        Limits / Nominal Value Dictionary Entries:
-        -------- -----------------------------------------------------------
-        Entry    Description
-        ======== ===========================================================
-        i        General current limit / nominal value
-        i_sa      Current in phase a
-        i_sb      Current in phase b
-        i_sc      Current in phase c
-        i_salpha  Current in alpha axis
-        i_sbeta   Current in beta axis
-        i_sd     Current in direct axis
-        i_sq     Current in quadrature axis
-        omega    Mechanical angular Velocity
-        torque   Motor generated torque
-        u_sa      Voltage in phase a
-        u_sb      Voltage in phase b
-        u_sc      Voltage in phase c
-        u_salpha  Voltage in alpha axis
-        u_sbeta   Voltage in beta axis
-        u_sd     Voltage in direct axis
-        u_sq     Voltage in quadrature axis
-        ======== ===========================================================
-
-
-        Note:
-            The voltage limits should be the amplitude of the phase voltage (:math:`\hat{u}_S`).
-            Typically the rms value for the line voltage (:math:`U_L`) is given.
-            :math:`\hat{u}_S=\sqrt{2/3}~U_L`
-
-            The current limits should be the amplitude of the phase current (:math:`\hat{i}_S`).
-            Typically the rms value for the phase current (:math:`I_S`) is given.
-            :math:`\hat{i}_S = \sqrt{2}~I_S`
-
-            If not specified, nominal values are equal to their corresponding limit values.
-            Furthermore, if specific limits/nominal values (e.g. i_a) are not specified they are inferred from
-            the general limits/nominal values (e.g. i)
-        """
-    I_SALPHA_IDX = 0
-    I_SBETA_IDX = 1
-    PSI_RALPHA_IDX = 2
-    PSI_RBETA_IDX = 3
-    EPSILON_IDX = 4
-
-    CURRENTS_IDX = [0, 1]
-    FLUX_IDX = [2, 3]
-    CURRENTS = ['i_salpha', 'i_sbeta']
-    FLUXES = ['psi_ralpha', 'psi_rbeta']
-    STATOR_VOLTAGES = ['u_salpha', 'u_sbeta']
-
-    HAS_JACOBIAN = True
-    _default_motor_parameter = {
-        'p': 2,
-        'l_m': 143.75e-3,
-        'l_ssig': 5.87e-3,
-        'l_rsig': 5.87e-3,
-        'j_rotor': 1.1e-3,
-        'r_s': 2.9338,
-        'r_r': 1.355,
-    }
-
-    _default_limits = dict(omega=350, torque=0.0, i=5.5, epsilon=math.pi, u=560)
-    _default_nominal_values = dict(omega=314, torque=0.0, i=3.9, epsilon=math.pi, u=560)
-    _model_constants = None
-
-    @property
-    def motor_parameter(self):
-        # Docstring of superclass
-        return self._motor_parameter
-
-    def __init__(self, motor_parameter=None, nominal_values=None, limit_values=None, **__):
-        # Docstring of superclass
-        nominal_values = nominal_values or {}
-        limit_values = limit_values or {}
-        super().__init__(motor_parameter, nominal_values, limit_values)
-        self._update_model()
-        self._update_limits()
-
-    def reset(self):
-        # Docstring of superclass
-        return np.zeros(len(self.CURRENTS) + len(self.FLUXES) + 1)
-
-    def _update_limits(self):
-        """
-        Calculate for all the missing maximal and nominal values the physical maximal possible values.
-        """
-        mp = self._motor_parameter
-        if self._limits.get('u_sa', 0) == 0:
-            self._limits['u_sa'] = .5 * self._limits['u']
-        if self._limits.get('u_sb', 0) == 0:
-            self._limits['u_sb'] = .5 * self._limits['u']
-        if self._limits.get('u_sc', 0) == 0:
-            self._limits['u_sc'] = .5 * self._limits['u']
-        if self._limits.get('u_salpha', 0) == 0:
-            self._limits['u_salpha'] = .5 * self._limits['u']
-        if self._limits.get('u_sbeta', 0) == 0:
-            self._limits['u_sbeta'] = 0.5 * self._limits['u']
-        if self._limits.get('u_sd', 0) == 0:
-            self._limits['u_sd'] = .5 * self._limits['u']
-        if self._limits.get('u_sq', 0) == 0:
-            self._limits['u_sq'] = .5 * self._limits['u']
-
-        if self._limits.get('i_salpha', 0) == 0:
-            self._limits['i_salpha'] = self._limits.get('i', None) or self._limits[
-                'u_salpha'] / mp['r_s']
-        if self._limits.get('i_sbeta', 0) == 0:
-            self._limits['i_sbeta'] = self._limits.get('i', None) or self._limits['u_beta'] / \
-                                     mp['r_s']
-        if self._limits.get('i_sa', 0) == 0:
-            self._limits['i_sa'] = self._limits.get('i', None) or self._limits['u_sa'] / mp['r_s']
-        if self._limits.get('i_sb', 0) == 0:
-            self._limits['i_sb'] = self._limits.get('i', None) or self._limits['u_sb'] / mp['r_s']
-        if self._limits.get('i_sc', 0) == 0:
-            self._limits['i_sc'] = self._limits.get('i', None) or self._limits['u_sc'] / mp['r_s']
-        if self._limits.get('i_sd', 0) == 0:
-            self._limits['i_sd'] = self._limits.get('i', None) or self._limits['u_sd'] / mp['r_s']
-        if self._limits.get('i_sq', 0.0) == 0:
-            self._limits['i_sq'] = self._limits.get('i', None) or self._limits['u_sq'] / mp['r_s']
-
-        if self._limits['torque'] == 0:
-            self._limits['torque'] = self._torque_limit()
-
-        if self._limits['omega'] == 0:
-            self._limits['omega'] = self._default_limits['omega']
-
-        if 'u' not in self._nominal_values.keys():
-            self._nominal_values.update({'u': self._limits['u']})
-        if 'i' not in self._nominal_values.keys():
-            self._nominal_values.update({'i': self._limits['i']})
-
-        if self._nominal_values.get('u_sa', 0) == 0:
-            self._nominal_values['u_sa'] = .5 * self._nominal_values['u']
-        if self._nominal_values.get('u_sa', 0) == 0:
-            if self._nominal_values.get('u_sb', 0) == 0:
-                self._nominal_values['u_sb'] = .5 * self._nominal_values['u']
-        if self._nominal_values.get('u_sc', 0) == 0:
-            self._nominal_values['u_sc'] = .5 * self._nominal_values['u']
-        if self._nominal_values.get('u_salpha', 0) == 0:
-            self._nominal_values['u_salpha'] = .5 * self._nominal_values['u']
-        if self._nominal_values.get('u_sbeta', 0) == 0:
-            self._nominal_values['u_sbeta'] = .5 * self._nominal_values['u']
-        if self._nominal_values.get('u_sd', 0) == 0:
-            self._nominal_values['u_sd'] = .5 * self._nominal_values['u']
-        if self._nominal_values.get('u_sq', 0) == 0:
-            self._nominal_values['u_sq'] = .5 * self._nominal_values['u']
-
-        if self._nominal_values.get('i_salpha', 0) == 0:
-            self._nominal_values['i_salpha'] = self._nominal_values.get('i', None) \
-                                              or self._nominal_values['u_salpha'] / mp['r_s']
-        if self._nominal_values.get('i_sbeta', 0) == 0:
-            self._nominal_values['i_sbeta'] = self._nominal_values.get('i', None) \
-                                             or self._nominal_values['u_sbeta'] / mp['r_s']
-        if self._nominal_values.get('i_sa', 0) == 0:
-            self._nominal_values['i_sa'] = self._nominal_values.get('i', None) or self._nominal_values['u_sa'] / mp['r_s']
-        if self._nominal_values.get('i_sb', 0) == 0:
-            self._nominal_values['i_sb'] = self._nominal_values.get('i', None) or self._nominal_values['u_sb'] / mp['r_s']
-        if self._nominal_values.get('i_sc', 0) == 0:
-            self._nominal_values['i_sc'] = self._nominal_values.get('i', None) \
-                                          or self._nominal_values['u_sc'] / mp['r_s']
-        if self._nominal_values.get('i_sd', 0) == 0:
-            self._nominal_values['i_sd'] = self._nominal_values.get('i', None) \
-                                           or self._nominal_values['u_sd'] / mp['r_s']
-        if self._nominal_values.get('i_sq', 0.0) == 0:
-            self._nominal_values['i_sq'] = self._nominal_values.get('i', None) \
-                                           or self._nominal_values['u_sq'] / mp['r_s']
-
-        for entry in self._limits.keys():
-            if self._nominal_values.get(entry, 0) == 0:
-                self._nominal_values[entry] = self._limits[entry]
-
-    def electrical_ode(self, state, u_sr_alphabeta, omega, *_):
-        """
-        The differential equation of the Induction Motor.
-
-        Args:
-            state: The current state of the motor. [i_salpha, i_sbeta, psi_ralpha, psi_rbeta, epsilon]
-            omega: The mechanical load
-            u_sr_alphabeta: The input voltages [u_salpha, u_sbeta, u_ralpha, u_rbeta]
-
-        Returns:
-            The derivatives of the state vector d/dt( [i_salpha, i_sbeta, psi_ralpha, psi_rbeta, epsilon])
-        """
-        return np.matmul(self._model_constants, np.array([
-            # omega, i_alpha, i_beta, psi_ralpha, psi_rbeta, omega * psi_ralpha, omega * psi_rbeta, u_salpha, u_sbeta, u_ralpha, u_rbeta,
-            omega,
-            state[self.I_SALPHA_IDX],
-            state[self.I_SBETA_IDX],
-            state[self.PSI_RALPHA_IDX],
-            state[self.PSI_RBETA_IDX],
-            omega * state[self.PSI_RALPHA_IDX],
-            omega * state[self.PSI_RBETA_IDX],
-            u_sr_alphabeta[0, 0],
-            u_sr_alphabeta[0, 1],
-            u_sr_alphabeta[1, 0],
-            u_sr_alphabeta[1, 1],
-        ]))
-
-    def i_in(self, state):
-        # Docstring of superclass
-        return state[self.CURRENTS_IDX]
-
-    def _torque_limit(self):
-        # Docstring of superclass
-        mp = self._motor_parameter
-        return 1.5 * mp['p'] * mp['l_m'] ** 2/(mp['l_m']+mp['l_rsig']) * self._limits['i_sd'] * self._limits['i_sq'] / 2
-
-    def torque(self, states):
-        # Docstring of superclass
-        mp = self._motor_parameter
-        return 1.5 * mp['p'] * mp['l_m']/(mp['l_m'] + mp['l_rsig']) * (states[self.PSI_RALPHA_IDX] * states[self.I_SBETA_IDX] - states[self.PSI_RBETA_IDX] * states[self.I_SALPHA_IDX])
-
-    def _update_model(self):
-        # Docstring of superclass
-        mp = self._motor_parameter
-        l_s = mp['l_m']+mp['l_ssig']
-        l_r = mp['l_m']+mp['l_rsig']
-        sigma = (l_s*l_r-mp['l_m']**2) /(l_s*l_r)
-        tau_r = l_r / mp['r_r']
-        tau_sig = sigma * l_s / (mp['r_s'] + mp['r_r'] * (mp['l_m']**2) / (l_r**2))
-
-        self._model_constants = np.array([
-            # omega,  i_alpha,         i_beta,          psi_ralpha,                               psi_rbeta,                              omega * psi_ralpha,                  omega * psi_rbeta,                  u_salpha,        u_sbeta,       u_ralpha,                        u_rbeta,
-            [0,       -1/tau_sig,      0,               mp['l_m']*mp['r_r']/(sigma*l_s * l_r**2), 0,                                      0,                                   +mp['l_m']*mp['p']/(sigma*l_r*l_s), 1/(sigma * l_s), 0,             -mp['l_m']/ (sigma * l_r * l_s), 0,                               ],  # i_ralpha_dot
-            [0,       0,               -1/tau_sig,      0,                                        mp['l_m']*mp['r_r']/(sigma*l_s*l_r**2), -mp['l_m']*mp['p']/(sigma*l_r*l_s),  0,                                  0,               1/(sigma*l_s),  0,                              -mp['l_m']/ (sigma * l_r * l_s), ],  # i_rbeta_dot
-            [0,       mp['l_m']/tau_r, 0,               -1/tau_r,                                 0,                                      0,                                   -mp['p'],                           0,               0,              1,                              0,                               ],  # psi_ralpha_dot
-            [0,       0,               mp['l_m']/tau_r, 0,                                        -1/tau_r,                               mp['p'],                             0,                                  0,               0,              0,                              1,                               ],  # psi_rbeta_dot
-            [mp['p'], 0,               0,               0,                                        0,                                      0,                                   0,                                  0,               0,              0,                              0,                               ],  # epsilon_dot
-        ])
-
-    def electrical_jacobian(self, state, u_in, omega, *_):
-        mp = self._motor_parameter
-        l_s = mp['l_m'] + mp['l_ssig']
-        l_r = mp['l_m'] + mp['l_rsig']
-        sigma = (l_s * l_r - mp['l_m'] ** 2) / (l_s * l_r)
-        tau_r = l_r / mp['r_r']
-        tau_sig = sigma * l_s / (mp['r_s'] + mp['r_r'] * (mp['l_m'] ** 2) / (l_r ** 2))
-
-        return (
-            np.array([ # dx'/dx
-                # i_alpha         i_beta      psi_alpha                                         psi_beta                                   epsilon
-                [-1/tau_sig,        0,                 mp['l_m']*mp['r_r']/(sigma*l_s * l_r**2),    omega * mp['l_m']*mp['p']/(sigma*l_r*l_s), 0],
-                [0,                 - 1 / tau_sig,     - omega * mp['l_m']*mp['p']/(sigma*l_r*l_s), mp['l_m']*mp['r_r']/(sigma*l_s * l_r**2),  0],
-                [mp['l_m'] / tau_r, 0,                 - 1 / tau_r,                                 - omega * mp['p'],                         0],
-                [0,                  mp['l_m'] / tau_r, omega * mp['p'],                             - 1 / tau_r,                              0],
-                [0,                 0,                 0,                                           0,                                         0]
-            ]),
-            np.array([ # dx'/dw
-                mp['l_m'] * mp['p'] / (sigma*l_r*l_s) * state[self.PSI_RBETA_IDX],
-                - mp['l_m'] * mp['p'] / (sigma*l_r*l_s) * state[self.PSI_RALPHA_IDX],
-                - mp['p'] * state[self.PSI_RBETA_IDX],
-                mp['p'] * state[self.PSI_RALPHA_IDX],
-                mp['p']
-            ]),
-            np.array([ # dT/dx
-                - state[self.PSI_RBETA_IDX] * 3 / 2 * mp['p'] * mp['l_m'] / l_r,
-                state[self.PSI_RALPHA_IDX] * 3 / 2 * mp['p'] * mp['l_m'] / l_r,
-                state[self.I_SBETA_IDX] * 3 / 2 * mp['p'] * mp['l_m'] / l_r,
-                - state[self.I_SALPHA_IDX] * 3 / 2 * mp['p'] * mp['l_m'] / l_r,
-                0
-            ])
-        )
-
-
-class SquirrelCageInductionMotor(InductionMotor):
-    """
-        =====================  ==========  ============= ===========================================
-        Motor Parameter        Unit        Default Value Description
-        =====================  ==========  ============= ===========================================
-        r_s                    Ohm         2.9338        Stator resistance
-        r_r                    Ohm         1.355         Rotor resistance
-        l_m                    H           143.75e-3     Main inductance
-        l_ssig                 H           5.87e-3       Stator-side stray inductance
-        l_rsig                 H           5.87e-3       Rotor-side stray inductance
-        p                      1           2             Pole pair number
-        j_rotor                kg/m^2      0.0011        Moment of inertia of the rotor
-        =====================  ==========  ============= ===========================================
-
-        =============== ====== =============================================
-        Motor Currents  Unit   Description
-        =============== ====== =============================================
-        i_sq            A      Quadrature axis current
-        i_sd            A      Direct axis current
-        i_sa            A      Stator current through branch a
-        i_sb            A      Stator current through branch b
-        i_sc            A      Stator current through branch c
-        i_salpha        A      Stator current in alpha direction
-        i_sbeta         A      Stator current in beta direction
-        =============== ====== =============================================
-        =============== ====== =============================================
-        Rotor flux      Unit   Description
-        =============== ====== =============================================
-        psi_rq          Vs     Quadrature axis of the rotor oriented flux
-        psi_rd          Vs     Direct axis of the rotor oriented flux
-        psi_ra          Vs     Rotor oriented flux in branch a
-        psi_rb          Vs     Rotor oriented flux in branch b
-        psi_rc          Vs     Rotor oriented flux in branch c
-        psi_ralpha      Vs     Rotor oriented flux in alpha direction
-        psi_rbeta       Vs     Rotor oriented flux in beta direction
-        =============== ====== =============================================
-        =============== ====== =============================================
-        Motor Voltages  Unit   Description
-        =============== ====== =============================================
-        u_sq            V      Quadrature axis voltage
-        u_sd            V      Direct axis voltage
-        u_sa            V      Stator voltage through branch a
-        u_sb            V      Stator voltage through branch b
-        u_sc            V      Stator voltage through branch c
-        u_salpha        V      Stator voltage in alpha axis
-        u_sbeta         V      Stator voltage in beta axis
-        =============== ====== =============================================
-
-        ======== ===========================================================
-        Limits / Nominal Value Dictionary Entries:
-        -------- -----------------------------------------------------------
-        Entry    Description
-        ======== ===========================================================
-        i        General current limit / nominal value
-        i_sa      Current in phase a
-        i_sb      Current in phase b
-        i_sc      Current in phase c
-        i_salpha  Current in alpha axis
-        i_sbeta   Current in beta axis
-        i_sd     Current in direct axis
-        i_sq     Current in quadrature axis
-        omega    Mechanical angular Velocity
-        torque   Motor generated torque
-        u_sa      Voltage in phase a
-        u_sb      Voltage in phase b
-        u_sc      Voltage in phase c
-        u_salpha  Voltage in alpha axis
-        u_sbeta   Voltage in beta axis
-        u_sd     Voltage in direct axis
-        u_sq     Voltage in quadrature axis
-        ======== ===========================================================
-
-
-        Note:
-            The voltage limits should be the amplitude of the phase voltage (:math:`\hat{u}_S`).
-            Typically the rms value for the line voltage (:math:`U_L`) is given.
-            :math:`\hat{u}_S=\sqrt{2/3}~U_L`
-
-            The current limits should be the amplitude of the phase current (:math:`\hat{i}_S`).
-            Typically the rms value for the phase current (:math:`I_S`) is given.
-            :math:`\hat{i}_S = \sqrt{2}~I_S`
-
-            If not specified, nominal values are equal to their corresponding limit values.
-            Furthermore, if specific limits/nominal values (e.g. i_a) are not specified they are inferred from
-            the general limits/nominal values (e.g. i)
-        """
-    _default_motor_parameter = {
-        'p': 2,
-        'l_m': 143.75e-3,
-        'l_ssig': 5.87e-3,
-        'l_rsig': 5.87e-3,
-        'j_rotor': 1.1e-3,
-        'r_s': 2.9338,
-        'r_r': 1.355,
-    }
-
-    _default_limits = dict(omega=350, torque=0.0, i=5.5, epsilon=math.pi, u=560)
-    _default_nominal_values = dict(omega=314, torque=0.0, i=3.9, epsilon=math.pi, u=560)
-
-    def electrical_ode(self, state, u_salphabeta, omega, *_):
-        """
-        The differential equation of the SCIM.
-        Sets u_ralpha = u_rbeta = 0 before calling the respective super function.
-        """
-        u_ralphabeta = np.array([0, 0])
-        u_sr_aphabeta = np.array([u_salphabeta, u_ralphabeta])
-
-        return super().electrical_ode(state, u_sr_aphabeta, omega, _)
-
-
-class DoublyFedInductionMotor(InductionMotor):
-    """
-        =====================  ==========  ============= ===========================================
-        Motor Parameter        Unit        Default Value Description
-        =====================  ==========  ============= ===========================================
-        r_s                    Ohm         12e-3        Stator resistance
-        r_r                    Ohm         21e-3         Rotor resistance
-        l_m                    H           13.5e-3        Main inductance
-        l_ssig                 H           0.2e-3        Stator-side stray inductance
-        l_rsig                 H           0.1e-3        Rotor-side stray inductance
-        p                      1           2             Pole pair number
-        j_rotor                kg/m^2      1e3        Moment of inertia of the rotor
-        =====================  ==========  ============= ===========================================
-
-        =============== ====== =============================================
-        Motor Currents  Unit   Description
-        =============== ====== =============================================
-        i_sq            A      Quadrature axis current
-        i_sd            A      Direct axis current
-        i_sa            A      Current through branch a
-        i_sb            A      Current through branch b
-        i_sc            A      Current through branch c
-        i_salpha        A      Current in alpha axis
-        i_sbeta         A      Current in beta axis
-        =============== ====== =============================================
-        =============== ====== =============================================
-        Rotor flux      Unit   Description
-        =============== ====== =============================================
-        psi_rq          Vs     Quadrature axis of the rotor oriented flux
-        psi_rd          Vs     Direct axis of the rotor oriented flux
-        psi_ra          Vs     Rotor oriented flux in branch a
-        psi_rb          Vs     Rotor oriented flux in branch b
-        psi_rc          Vs     Rotor oriented flux in branch c
-        psi_ralpha      Vs     Rotor oriented flux in alpha direction
-        psi_rbeta       Vs     Rotor oriented flux in beta direction
-        =============== ====== =============================================
-        =============== ====== =============================================
-        Motor Voltages  Unit   Description
-        =============== ====== =============================================
-        u_sq            V      Quadrature axis voltage
-        u_sd            V      Direct axis voltage
-        u_sa            V      Stator voltage through branch a
-        u_sb            V      Stator voltage through branch b
-        u_sc            V      Stator voltage through branch c
-        u_salpha        V      Stator voltage in alpha axis
-        u_sbeta         V      Stator voltage in beta axis
-        u_ralpha        V      Rotor voltage in alpha axis
-        u_rbeta         V      Rotor voltage in beta axis
-        =============== ====== =============================================
-
-        ======== ===========================================================
-        Limits / Nominal Value Dictionary Entries:
-        -------- -----------------------------------------------------------
-        Entry    Description
-        ======== ===========================================================
-        i         General current limit / nominal value
-        i_sa      Current in phase a
-        i_sb      Current in phase b
-        i_sc      Current in phase c
-        i_salpha  Current in alpha axis
-        i_sbeta   Current in beta axis
-        i_sd      Current in direct axis
-        i_sq      Current in quadrature axis
-        omega     Mechanical angular Velocity
-        torque    Motor generated torque
-        u_sa      Voltage in phase a
-        u_sb      Voltage in phase b
-        u_sc      Voltage in phase c
-        u_salpha  Voltage in alpha axis
-        u_sbeta   Voltage in beta axis
-        u_sd      Voltage in direct axis
-        u_sq      Voltage in quadrature axis
-        u_ralpha  Rotor voltage in alpha axis
-        u_rbeta   Rotor voltage in beta axis
-        ======== ===========================================================
-
-
-        Note:
-            The voltage limits should be the amplitude of the phase voltage (:math:`\hat{u}_S`).
-            Typically the rms value for the line voltage (:math:`U_L`) is given.
-            :math:`\hat{u}_S=\sqrt{2/3}~U_L`
-
-            The current limits should be the amplitude of the phase current (:math:`\hat{i}_S`).
-            Typically the rms value for the phase current (:math:`I_S`) is given.
-            :math:`\hat{i}_S = \sqrt{2}~I_S`
-
-            If not specified, nominal values are equal to their corresponding limit values.
-            Furthermore, if specific limits/nominal values (e.g. i_a) are not specified they are inferred from
-            the general limits/nominal values (e.g. i)
-        """
-    STATOR_VOLTAGES = ['u_ralpha', 'u_rbeta']
-
-    _default_motor_parameter = {
-        'p': 2,
-        'l_m': 13.5e-3,
-        'l_ssig': 0.2e-3,
-        'l_rsig': 0.1e-3,
-        'j_rotor': 1e3,
-        'r_s': 12e-3,
-        'r_r': 21e-3,
-    }
-
-    _default_limits = dict(omega=160, torque=0.0, i=1900, epsilon=math.pi, u=1200)
-    _default_nominal_values = dict(omega=157.08, torque=0.0, i=1900, epsilon=math.pi, u=1200)
-
-    def _update_limits(self):
-        """
-        Calculate for all the missing maximal and nominal values the physical maximal possible values.
-        """
-        mp = self._motor_parameter
-
-        if self._limits.get('u_ra', 0) == 0:
-            self._limits['u_ra'] = .5 * self._limits['u']
-        if self._limits.get('u_rb', 0) == 0:
-            self._limits['u_rb'] = .5 * self._limits['u']
-        if self._limits.get('u_rc', 0) == 0:
-            self._limits['u_rc'] = .5 * self._limits['u']
-        if self._limits.get('u_ralpha', 0) == 0:
-            self._limits['u_ralpha'] = .5 * self._limits['u']
-        if self._limits.get('u_rbeta', 0) == 0:
-            self._limits['u_rbeta'] = 0.5 * self._limits['u']
-        if self._limits.get('u_rd', 0) == 0:
-            self._limits['u_rd'] = .5 * self._limits['u']
-        if self._limits.get('u_rq', 0) == 0:
-            self._limits['u_rq'] = .5 * self._limits['u']
-
-        if self._limits.get('i_ralpha', 0) == 0:
-            self._limits['i_ralpha'] = self._limits.get('i', None) or self._limits[
-                'u_ralpha'] / mp['r_r']
-        if self._limits.get('i_rbeta', 0) == 0:
-            self._limits['i_rbeta'] = self._limits.get('i', None) or self._limits['u_rbeta'] / \
-                                     mp['r_r']
-        if self._limits.get('i_ra', 0) == 0:
-            self._limits['i_ra'] = self._limits.get('i', None) or self._limits['u_ra'] / mp['r_r']
-        if self._limits.get('i_rb', 0) == 0:
-            self._limits['i_rb'] = self._limits.get('i', None) or self._limits['u_rb'] / mp['r_r']
-        if self._limits.get('i_rc', 0) == 0:
-            self._limits['i_rc'] = self._limits.get('i', None) or self._limits['u_rc'] / mp['r_r']
-        if self._limits.get('i_rd', 0) == 0:
-            self._limits['i_rd'] = self._limits.get('i', None) or self._limits['u_rd'] / mp['r_r']
-        if self._limits.get('i_rq', 0.0) == 0:
-            self._limits['i_rq'] = self._limits.get('i', None) or self._limits['u_rq'] / mp['r_r']
-
-        if self._nominal_values.get('u_ra', 0) == 0:
-            self._nominal_values['u_ra'] = .5 * self._nominal_values['u']
-        if self._nominal_values.get('u_ra', 0) == 0:
-            if self._nominal_values.get('u_rb', 0) == 0:
-                self._nominal_values['u_rb'] = .5 * self._nominal_values['u']
-        if self._nominal_values.get('u_rc', 0) == 0:
-            self._nominal_values['u_rc'] = .5 * self._nominal_values['u']
-        if self._nominal_values.get('u_ralpha', 0) == 0:
-            self._nominal_values['u_ralpha'] = .5 * self._nominal_values['u']
-        if self._nominal_values.get('u_rbeta', 0) == 0:
-            self._nominal_values['u_rbeta'] = .5 * self._nominal_values['u']
-        if self._nominal_values.get('u_rd', 0) == 0:
-            self._nominal_values['u_rd'] = .5 * self._nominal_values['u']
-        if self._nominal_values.get('u_rq', 0) == 0:
-            self._nominal_values['u_rq'] = .5 * self._nominal_values['u']
-
-        if self._nominal_values.get('i_ralpha', 0) == 0:
-            self._nominal_values['i_ralpha'] = self._nominal_values.get('i', None) \
-                                              or self._nominal_values['u_ralpha'] / mp['r_r']
-        if self._nominal_values.get('i_rbeta', 0) == 0:
-            self._nominal_values['i_rbeta'] = self._nominal_values.get('i', None) \
-                                             or self._nominal_values['u_rbeta'] / mp['r_r']
-        if self._nominal_values.get('i_ra', 0) == 0:
-            self._nominal_values['i_ra'] = self._nominal_values.get('i', None) or self._nominal_values['u_ra'] / mp['r_r']
-        if self._nominal_values.get('i_rb', 0) == 0:
-            self._nominal_values['i_rb'] = self._nominal_values.get('i', None) or self._nominal_values['u_rb'] / mp['r_r']
-        if self._nominal_values.get('i_rc', 0) == 0:
-            self._nominal_values['i_rc'] = self._nominal_values.get('i', None) \
-                                          or self._nominal_values['u_rc'] / mp['r_r']
-        if self._nominal_values.get('i_rd', 0) == 0:
-            self._nominal_values['i_rd'] = self._nominal_values.get('i', None) \
-                                           or self._nominal_values['u_rd'] / mp['r_r']
-        if self._nominal_values.get('i_rq', 0.0) == 0:
-            self._nominal_values['i_rq'] = self._nominal_values.get('i', None) \
-                                           or self._nominal_values['u_rq'] / mp['r_r']
-
+import numpy as np
+import math
+
+
+class ElectricMotor:
+    """
+        Base class for all technical electrical motor models.
+
+        A motor consists of the ode-state. These are the dynamic quantities of its ODE.
+        For example:
+            ODE-State of a DC-shunt motor: `` [i_a, i_e ] ``
+                * i_a: Anchor circuit current
+                * i_e: Exciting circuit current
+
+        Each electric motor can be parametrized by a dictionary of motor parameters, the nominal state dictionary
+        and the limit dictionary.
+    """
+
+    #: Parameter indicating if the class is implementing the optional jacobian function
+    HAS_JACOBIAN = False
+
+    #: CURRENTS_IDX(list(int)): Indices for accessing all motor currents.
+    CURRENTS_IDX = []
+
+    #: CURRENTS(list(str)): List of the motor currents names
+    CURRENTS = []
+    #: VOLTAGES(list(str)): List of the motor input voltages names
+    VOLTAGES = []
+
+    #: _default_motor_parameter(dict): Default parameter dictionary for the motor
+    _default_motor_parameter = {}
+    #: _default_nominal_values(dict(float)): Default nominal motor state array
+    _default_nominal_values = {}
+    #: _default_limits(dict(float)): Default motor limits (0 for unbounded limits)
+    _default_limits = {}
+
+    @property
+    def nominal_values(self):
+        """
+        Readonly motors nominal values.
+
+        Returns:
+            dict(float): Current nominal values of the motor.
+        """
+        return self._nominal_values
+
+    @property
+    def limits(self):
+        """
+        Readonly motors limit state array. Entries are set to the maximum physical possible values
+        in case of unspecified limits.
+
+        Returns:
+            dict(float): Limits of the motor.
+        """
+        return self._limits
+
+    @property
+    def motor_parameter(self):
+        """
+        Returns:
+             dict(float): The motors parameter dictionary
+        """
+        return self._motor_parameter
+
+    def __init__(self, motor_parameter=None, nominal_values=None, limit_values=None, **__):
+        """
+        :param  motor_parameter: Motor parameter dictionary. Contents specified for each motor.
+        :param nominal_values: Nominal values for the motor quantities.
+        :param limit_values: Limits for the motor quantities.
+        """
+        motor_parameter = motor_parameter or {}
+        self._motor_parameter = self._default_motor_parameter.copy()
+        self._motor_parameter.update(motor_parameter)
+        limit_values = limit_values or {}
+        self._limits = self._default_limits.copy()
+        self._limits.update(limit_values)
+        nominal_values = nominal_values or {}
+        self._nominal_values = self._default_nominal_values.copy()
+        self._nominal_values.update(nominal_values)
+
+    def electrical_ode(self, state, u_in, omega, *_):
+        """
+        Calculation of the derivatives of each motor state variable for the given inputs / The motors ODE-System.
+
+        Args:
+            state(ndarray(float)): The motors state.
+            u_in(list(float)): The motors input voltages.
+            omega(float): Angular velocity of the motor
+
+        Returns:
+             ndarray(float): Derivatives of the motors ODE-system for the given inputs.
+        """
+        raise NotImplementedError
+
+    def electrical_jacobian(self, state, u_in, omega, *_):
+        """
+        Calculation of the jacobian of each motor ODE for the given inputs / The motors ODE-System.
+
+        Overriding this method is optional for each subclass. If it is overridden, the parameter HAS_JACOBIAN must also
+        be set to True. Otherwise, the jacobian will not be called.
+
+        Args:
+            state(ndarray(float)): The motors state.
+            u_in(list(float)): The motors input voltages.
+            omega(float): Angular velocity of the motor
+
+        Returns:
+             Tuple(ndarray, ndarray, ndarray):
+                [0]: Derivatives of all electrical motor states over all electrical motor states shape:(states x states)
+                [1]: Derivatives of all electrical motor states over omega shape:(states,)
+                [2]: Derivative of Torque over all motor states shape:(states,)
+        """
+        pass
+
+    def torque(self, currents):
+        """
+        Torque equation of the motor.
+
+        Args:
+            currents(numpy.ndarray(float)): Motor currents to calculate the Torque.
+
+        Returns:
+            float: Motor torque for the given state.
+        """
+        raise NotImplementedError
+
+    def reset(self):
+        """
+        Reset the motors state to a new initial state. (Default 0)
+
+        Returns:
+            numpy.ndarray(float): The initial motors state.
+        """
+        return np.zeros(len(self.CURRENTS), dtype=float)
+
+    def i_in(self, state):
+        """
+        Args:
+            state(ndarray(float)): ODE state of the motor
+
+        Returns:
+             list(float): List of all currents flowing into the motor.
+        """
+        raise NotImplementedError
+
+
+class DcMotor(ElectricMotor):
+    """
+        The DcMotor and its subclasses implement the technical system of a dc motor.
+
+        This includes the system equations, the motor parameters of the equivalent circuit diagram,
+        as well as limits.
+
+        =====================  ==========  ============= ===========================================
+        Motor Parameter        Unit        Default Value Description
+        =====================  ==========  ============= ===========================================
+        r_a                    Ohm         0.78          Armature circuit resistance
+        r_e                    Ohm         25            Exciting circuit resistance
+        l_a                    H           6.3e-3        Armature circuit inductance
+        l_e                    H           1.2           Exciting circuit inductance
+        l_e_prime              H           0.0094        Effective excitation inductance
+        j_rotor                kg/m^2      0.017         Moment of inertia of the rotor
+        =====================  ==========  ============= ===========================================
+
+        =============== ====== =============================================
+        Motor Currents  Unit   Description
+        =============== ====== =============================================
+        i_a             A      Armature circuit current
+        i_e             A      Exciting circuit current
+        =============== ====== =============================================
+        =============== ====== =============================================
+        Motor Voltages  Unit   Description
+        =============== ====== =============================================
+        u_a             V      Armature circuit voltage
+        u_e             v      Exciting circuit voltage
+        =============== ====== =============================================
+
+        ======== ===========================================================
+        Limits / Nominal Value Dictionary Entries:
+        -------- -----------------------------------------------------------
+        Entry    Description
+        ======== ===========================================================
+        i_a      Armature current
+        i_e      Exciting current
+        omega    Angular Velocity
+        torque   Motor generated torque
+        u_a      Armature Voltage
+        u_e      Exciting Voltage
+        ======== ===========================================================
+    """
+
+    # Indices for array accesses
+    I_A_IDX = 0
+    I_E_IDX = 1
+    CURRENTS_IDX = [0, 1]
+    CURRENTS = ['i_a', 'i_e']
+    VOLTAGES = ['u_a', 'u_e']
+    _default_motor_parameter = {
+        'r_a': 0.78, 'r_e': 25, 'l_a': 6.3e-3, 'l_e': 1.2, 'l_e_prime': 0.0094, 'j_rotor': 0.017,
+    }
+    _default_nominal_values = {'omega': 368, 'torque': 0.0, 'i_a': 50, 'i_e': 1.2, 'u': 420}
+    _default_limits = {'omega': 500, 'torque': 0.0, 'i_a': 75, 'i_e': 2, 'u': 420}
+
+    def __init__(self, motor_parameter=None, nominal_values=None, limit_values=None, **__):
+        # Docstring of superclass
+        super().__init__(motor_parameter, nominal_values, limit_values)
+        #: Matrix that contains the constant parameters of the systems equation for faster computation
+        self._model_constants = None
+        self._update_model()
+        self._update_limits()
+
+    def _update_model(self):
+        """
+        Update the motors model parameters with the motor parameters.
+
+        Called internally when the motor parameters are changed or the motor is initialized.
+        """
+        mp = self._motor_parameter
+        self._model_constants = np.array([
+            [-mp['r_a'], 0, -mp['l_e_prime'], 1, 0],
+            [0, -mp['r_e'], 0, 0, 1]
+        ])
+        self._model_constants[self.I_A_IDX] = self._model_constants[self.I_A_IDX] / mp['l_a']
+        self._model_constants[self.I_E_IDX] = self._model_constants[self.I_E_IDX] / mp['l_e']
+
+    def torque(self, currents):
+        # Docstring of superclass
+        return self._motor_parameter['l_e_prime'] * currents[self.I_A_IDX] * currents[self.I_E_IDX]
+
+    def i_in(self, currents):
+        # Docstring of superclass
+        return list(currents)
+
+    def electrical_ode(self, state, u_in, omega, *_):
+        # Docstring of superclass
+        return np.matmul(self._model_constants, np.array([
+            state[self.I_A_IDX],
+            state[self.I_E_IDX],
+            omega * state[self.I_E_IDX],
+            u_in[0],
+            u_in[1],
+        ]))
+
+    def _update_limits(self):
+        """
+        Calculate for all the missing maximal and nominal values the physical maximal possible values.
+        """
+        if self._limits.get('u_a', 0) == 0:
+            self._limits['u_a'] = self._default_limits['u']
+        if self._limits.get('u_e', 0) == 0:
+            self._limits['u_e'] = self._default_limits['u']
+        if self._limits.get('i_a', 0) == 0.0:
+            self._limits['i_a'] = self._limits.get('i', None) or self._limits['u_a'] / self._motor_parameter['r_a']
+        if self._nominal_values.get('i_a', 0) == 0:
+            self._nominal_values['i_a'] = self._limits['i_a']
+        if self._limits.get('i_e', 0) == 0.0:
+            self._limits['i_e'] = self._limits.get('i', None) or self._limits['u_e'] / self.motor_parameter['r_e']
+        if self._nominal_values.get('i_e', 0) == 0:
+            self._nominal_values['i_e'] = self._limits['i_e']
+        if self._limits.get('torque', 0) == 0.0:
+            motor_limit_state = [self._limits[state] for state in self.CURRENTS]
+            self._limits['torque'] = self.torque(motor_limit_state)
+        if self._nominal_values.get('torque', 0) == 0:
+            self._nominal_values['torque'] = self._limits['torque']
+        if self._limits.get('omega', 0) == 0.0:
+            self._limits['omega'] = self._default_limits['omega']
+        if self._nominal_values.get('omega', 0) == 0:
+            self._nominal_values['omega'] = self._limits['omega']
+
+        for entry in self._limits.keys():
+            if self._nominal_values.get(entry, 0) == 0:
+                self._nominal_values[entry] = self._limits[entry]
+
+    def get_state_space(self, input_currents, input_voltages):
+        """
+        Calculate the possible normalized state space for the motor as a tuple of dictionaries "low" and "high".
+
+        Args:
+            input_currents: Tuple of the two converters possible output currents.
+            input_voltages: Tuple of the two converters possible output voltages.
+
+        Returns:
+             tuple(dict,dict): Dictionaries defining if positive and negative values are possible for each motors state.
+        """
+        a_converter = 0
+        e_converter = 1
+        low = {
+            'omega': -1 if input_voltages.low[a_converter] == -1
+            or input_voltages.low[e_converter] == -1 else 0,
+            'torque': -1 if input_currents.low[a_converter] == -1
+            or input_currents.low[e_converter] == -1 else 0,
+            'i_a': -1 if input_currents.low[a_converter] == -1 else 0,
+            'i_e': -1 if input_currents.low[e_converter] == -1 else 0,
+            'u_a': -1 if input_voltages.low[a_converter] == -1 else 0,
+            'u_e': -1 if input_voltages.low[e_converter] == -1 else 0,
+        }
+        high = {
+            'omega': 1,
+            'torque': 1,
+            'i_a': 1,
+            'i_e': 1,
+            'u_a': 1,
+            'u_e': 1
+        }
+        return low, high
+
+
+class DcShuntMotor(DcMotor):
+    """
+        The DcShuntMotor is a DC motor with parallel armature and exciting circuit connected to one input voltage.
+
+        =====================  ==========  ============= ===========================================
+        Motor Parameter        Unit        Default Value Description
+        =====================  ==========  ============= ===========================================
+        r_a                    Ohm         0.78          Armature circuit resistance
+        r_e                    Ohm         25            Exciting circuit resistance
+        l_a                    H           6.3e-3        Armature circuit inductance
+        l_e                    H           1.2           Exciting circuit inductance
+        l_e_prime              H           0.0094        Effective excitation inductance
+        j_rotor                kg/m^2      0.017         Moment of inertia of the rotor
+        =====================  ==========  ============= ===========================================
+
+        =============== ====== =============================================
+        Motor Currents  Unit   Description
+        =============== ====== =============================================
+        i_a             A      Armature circuit current
+        i_e             A      Exciting circuit current
+        =============== ====== =============================================
+        =============== ====== =============================================
+        Motor Voltages  Unit   Description
+        =============== ====== =============================================
+        u               V      Voltage applied to both circuits
+        =============== ====== =============================================
+
+        ======== ===========================================================
+        Limits / Nominal Value Dictionary Entries:
+        -------- -----------------------------------------------------------
+        Entry    Description
+        ======== ===========================================================
+        i_a      Armature current
+        i_e      Exciting current
+        omega    Angular Velocity
+        torque   Motor generated torque
+        u        Voltage
+        ======== ===========================================================
+    """
+    HAS_JACOBIAN = True
+    VOLTAGES = ['u']
+
+    _default_nominal_values = {'omega': 368, 'torque': 0.0, 'i_a': 50, 'i_e': 1.2, 'u': 420}
+    _default_limits = {'omega': 500, 'torque': 0.0, 'i_a': 75, 'i_e': 2, 'u': 420}
+
+    def i_in(self, state):
+        # Docstring of superclass
+        return [state[self.I_A_IDX] + state[self.I_E_IDX]]
+
+    def electrical_ode(self, state, u_in, omega, *_):
+        # Docstring of superclass
+        return super().electrical_ode(state, (u_in[0], u_in[0]), omega)
+
+    def electrical_jacobian(self, state, u_in, omega, *_):
+        mp = self._motor_parameter
+        return (
+            np.array([
+                [-mp['r_a'] / mp['l_a'], -mp['l_e_prime'] / mp['l_a'] * omega],
+                [0, -mp['r_e'] / mp['l_e']]
+            ]),
+            np.array([-mp['l_e_prime'] * state[self.I_E_IDX] / mp['l_a'], 0]),
+            np.array([mp['l_e_prime'] * state[self.I_E_IDX], mp['l_e_prime'] * state[self.I_A_IDX]])
+        )
+
+    def get_state_space(self, input_currents, input_voltages):
+        """
+        Calculate the possible normalized state space for the motor as a tuple of dictionaries "low" and "high".
+
+        Args:
+            input_currents: The converters possible output currents.
+            input_voltages: The converters possible output voltages.
+
+        Returns:
+             tuple(dict,dict): Dictionaries defining if positive and negative values are possible for each motors state.
+        """
+        lower_limit = 0
+
+        low = {
+            'omega': 0,
+            'torque': -1 if input_currents.low[0] == -1 else 0,
+            'i_a': -1 if input_currents.low[0] == -1 else 0,
+            'i_e': -1 if input_currents.low[0] == -1 else 0,
+            'u': -1 if input_voltages.low[0] == -1 else 0,
+        }
+        high = {
+            'omega': 1,
+            'torque': 1,
+            'i_a': 1,
+            'i_e': 1,
+            'u': 1,
+        }
+        return low, high
+
+    def _update_limits(self):
+        """
+        Calculate for all the missing maximal and nominal values the physical maximal possible values.
+        """
+        if self._limits.get('u', 0) == 0:
+            self._limits['u'] = self._default_limits['u']
+        if self._limits.get('i_a', 0) == 0.0:
+            self._limits['i_a'] = self._limits.get('i', None) or self._limits['u_a'] / self._motor_parameter['r_a']
+        if self._nominal_values.get('i_a', 0) == 0:
+            self._nominal_values['i_a'] = self._limits['i_a']
+        if self._limits.get('i_e', 0) == 0.0:
+            self._limits['i_e'] = self._limits.get('i', None) or self._limits['u_e'] / self.motor_parameter['r_e']
+        if self._nominal_values.get('i_e', 0) == 0:
+            self._nominal_values['i_e'] = self._limits['i_e']
+        if self._limits.get('torque', 0) == 0.0:
+            motor_limit_state = [self._limits[state] for state in self.CURRENTS]
+            self._limits['torque'] = self.torque(motor_limit_state)
+        if self._nominal_values.get('torque', 0) == 0:
+            self._nominal_values['torque'] = self._limits['torque']
+        if self._limits.get('omega', 0) == 0.0:
+            self._limits['omega'] = self._default_limits['omega']
+        if self._nominal_values.get('omega', 0) == 0:
+            self._nominal_values['omega'] = self._limits['omega']
+
+        for entry in self._limits.keys():
+            if self._nominal_values.get(entry, 0) == 0:
+                self._nominal_values[entry] = self._limits[entry]
+
+
+class DcSeriesMotor(DcMotor):
+    """
+        The DcSeriesMotor is a DcMotor with an armature and exciting circuit connected in series to one input voltage.
+
+        =====================  ==========  ============= ===========================================
+        Motor Parameter        Unit        Default Value Description
+        =====================  ==========  ============= ===========================================
+        r_a                    Ohm         2.78          Armature circuit resistance
+        r_e                    Ohm         1.0           Exciting circuit resistance
+        l_a                    H           6.3e-3        Armature circuit inductance
+        l_e                    H           1.6e-3        Exciting circuit inductance
+        l_e_prime              H           0.05          Effective excitation inductance
+        j_rotor                kg/m^2      0.017         Moment of inertia of the rotor
+        =====================  ==========  ============= ===========================================
+
+        =============== ====== =============================================
+        Motor Currents  Unit   Description
+        =============== ====== =============================================
+        i               A      Circuit current
+        =============== ====== =============================================
+        =============== ====== =============================================
+        Motor Voltages  Unit   Description
+        =============== ====== =============================================
+        u               V      Circuit voltage
+        =============== ====== =============================================
+
+        ======== ===========================================================
+        Limits / Nominal Value Dictionary Entries:
+        -------- -----------------------------------------------------------
+        Entry    Description
+        ======== ===========================================================
+        i        Circuit Current
+        omega    Angular Velocity
+        torque   Motor generated torque
+        u        Circuit Voltage
+        ======== ===========================================================
+    """
+    HAS_JACOBIAN = True
+    I_IDX = 0
+    CURRENTS_IDX = [0]
+    CURRENTS = ['i']
+    VOLTAGES = ['u']
+
+    _default_motor_parameter = {
+        'r_a': 2.78, 'r_e': 1.0, 'l_a': 6.3e-3, 'l_e': 1.6e-3, 'l_e_prime': 0.05, 'j_rotor': 0.017,
+    }
+    _default_nominal_values = dict(omega=80, torque=0.0, i=50, u=420)
+    _default_limits = dict(omega=100, torque=0.0, i=100, u=420)
+
+    def _update_model(self):
+        # Docstring of superclass
+        mp = self._motor_parameter
+        self._model_constants = np.array([
+            [-mp['r_a'] - mp['r_e'], -mp['l_e_prime'], 1]
+        ])
+        self._model_constants[self.I_IDX] = self._model_constants[self.I_IDX] / (mp['l_a'] + mp['l_e'])
+
+    def torque(self, currents):
+        # Docstring of superclass
+        return super().torque([currents[self.I_IDX], currents[self.I_IDX]])
+
+    def electrical_ode(self, state, u_in, omega, *_):
+        # Docstring of superclass
+        return np.matmul(
+            self._model_constants,
+            np.array([
+                state[self.I_IDX],
+                omega * state[self.I_IDX],
+                u_in[0]
+            ])
+        )
+
+    def i_in(self, state):
+        # Docstring of superclass
+        return state[self.CURRENTS_IDX]
+
+    def _update_limits(self):
+        # Docstring of superclass
+        if self._limits.get('u', 0) == 0:
+            self._limits['u'] = self._default_limits['u']
+        if self._limits.get('i', 0) == 0.0:
+            self._limits['i'] = self._limits['u'] / (self._motor_parameter['r_a'] + self._motor_parameter['r_e'])
+        if self._limits.get('torque', 0) == 0.0:
+            motor_limit_state = [self._limits[state] for state in self.CURRENTS]
+            self._limits['torque'] = self.torque(motor_limit_state)
+        if self._nominal_values.get('torque', 0) == 0:
+            self._nominal_values['torque'] = self._limits['torque']
+        if self._limits.get('omega', 0) == 0.0:
+            self._limits['omega'] = self._default_limits['omega']
+        if self._nominal_values.get('omega', 0) == 0:
+            self._nominal_values['omega'] = self._limits['omega']
+        for entry in self._limits.keys():
+            if self._nominal_values.get(entry, 0) == 0:
+                self._nominal_values[entry] = self._limits[entry]
+
+    def get_state_space(self, input_currents, input_voltages):
+        # Docstring of superclass
+        lower_limit = 0
+        low = {
+            'omega': 0,
+            'torque': 0,
+            'i': -1 if input_currents.low[0] == -1 else 0,
+            'u': -1 if input_voltages.low[0] == -1 else 0,
+        }
+        high = {
+            'omega': 1,
+            'torque': 1,
+            'i': 1,
+            'u': 1,
+        }
+        return low, high
+
+    def electrical_jacobian(self, state, u_in, omega, *_):
+        mp = self._motor_parameter
+        return (
+            np.array([[-(mp['r_a'] + mp['r_e'] + mp['l_e_prime'] * omega) / (mp['l_a'] + mp['l_e'])]]),
+            np.array([-mp['l_e_prime'] * state[self.I_IDX] / (mp['l_a'] + mp['l_e'])]),
+            np.array([2 * mp['l_e_prime'] * state[self.I_IDX]])
+        )
+
+
+class DcPermanentlyExcitedMotor(DcMotor):
+    """
+        The DcPermanentlyExcitedMotor is a DcMotor with a Permanent Magnet instead of the excitation circuit.
+
+        =====================  ==========  ============= ===========================================
+        Motor Parameter        Unit        Default Value Description
+        =====================  ==========  ============= ===========================================
+        r_a                    Ohm         25.0          Armature circuit resistance
+        l_a                    H           3.438e-2      Armature circuit inductance
+        psi_e                  Wb          18            Magnetic Flux of the permanent magnet
+        j_rotor                kg/m^2      0.017         Moment of inertia of the rotor
+        =====================  ==========  ============= ===========================================
+        =============== ====== =============================================
+        Motor Currents  Unit   Description
+        =============== ====== =============================================
+        i               A      Circuit current
+        =============== ====== =============================================
+        =============== ====== =============================================
+        Motor Voltages  Unit   Description
+        =============== ====== =============================================
+        u               V      Circuit voltage
+        =============== ====== =============================================
+
+        ======== ===========================================================
+        Limits / Nominal Value Dictionary Entries:
+        -------- -----------------------------------------------------------
+        Entry    Description
+        ======== ===========================================================
+        i        Circuit Current
+        omega    Angular Velocity
+        torque   Motor generated torque
+        u        Circuit Voltage
+        ======== ===========================================================
+    """
+    I_IDX = 0
+    CURRENTS_IDX = [0]
+    CURRENTS = ['i']
+    VOLTAGES = ['u']
+    HAS_JACOBIAN = True
+
+    _default_motor_parameter = {
+        'r_a': 25.0, 'l_a': 3.438e-2, 'psi_e': 18, 'j_rotor': 0.017
+    }
+    _default_nominal_values = dict(omega=22, torque=0.0, i=16, u=400)
+    _default_limits = dict(omega=50, torque=0.0, i=25, u=400)
+
+    def torque(self, state):
+        # Docstring of superclass
+        return self._motor_parameter['psi_e'] * state[self.I_IDX]
+
+    def _update_model(self):
+        # Docstring of superclass
+        mp = self._motor_parameter
+        self._model_constants = np.array([
+            [-mp['psi_e'], -mp['r_a'], 1.0]
+        ])
+        self._model_constants[self.I_IDX] /= mp['l_a']
+
+    def i_in(self, state):
+        # Docstring of superclass
+        return state[self.CURRENTS_IDX]
+
+    def electrical_ode(self, state, u_in, omega, *_):
+        # Docstring of superclass
+        return np.matmul(self._model_constants, np.array([omega, state[self.I_IDX], u_in[0]]))
+
+    def electrical_jacobian(self, state, u_in, omega, *_):
+        mp = self._motor_parameter
+        return (
+            np.array([[-mp['r_a'] / mp['l_a']]]),
+            np.array([-mp['psi_e'] / mp['l_a']]),
+            np.array([mp['psi_e']])
+        )
+
+    def _update_limits(self):
+        # Docstring of superclass
+        if self._limits.get('u', 0) == 0:
+            self._limits['u'] = self._default_limits['u']
+        if self._limits.get('i', 0) == 0.0:
+            self._limits['i'] = self._limits['u'] / self._motor_parameter['r_a']
+        if self._limits.get('torque', 0) == 0.0:
+            motor_limit_state = [self._limits[state] for state in self.CURRENTS]
+            self._limits['torque'] = self.torque(motor_limit_state)
+        if self._nominal_values.get('torque', 0) == 0:
+            self._nominal_values['torque'] = self._limits['torque']
+        if self._limits.get('omega', 0) == 0.0:
+            self._limits['omega'] = self._default_limits['omega']
+        if self._nominal_values.get('omega', 0) == 0:
+            self._nominal_values['omega'] = self._limits['omega']
+        for entry in self._limits.keys():
+            if self._nominal_values.get(entry, 0) == 0:
+                self._nominal_values[entry] = self._limits[entry]
+
+    def get_state_space(self, input_currents, input_voltages):
+        # Docstring of superclass
+        lower_limit = 0
+        low = {
+            'omega': -1 if input_voltages.low[0] == -1 else 0,
+            'torque': -1 if input_currents.low[0] == -1 else 0,
+            'i': -1 if input_currents.low[0] == -1 else 0,
+            'u': -1 if input_voltages.low[0] == -1 else 0,
+        }
+        high = {
+            'omega': 1,
+            'torque': 1,
+            'i': 1,
+            'u': 1,
+        }
+        return low, high
+
+
+class DcExternallyExcitedMotor(DcMotor):
+    # Equals DC Base Motor
+    HAS_JACOBIAN = True
+
+    def electrical_jacobian(self, state, u_in, omega, *_):
+        mp = self._motor_parameter
+        return (
+            np.array([
+                [-mp['r_a'] / mp['l_a'], -mp['l_e_prime'] / mp['l_a'] * omega],
+                [0, -mp['r_e'] / mp['l_e']]
+            ]),
+            np.array([-mp['l_e_prime'] * state[self.I_E_IDX] / mp['l_a'], 0]),
+            np.array([mp['l_e_prime'] * state[self.I_E_IDX], mp['l_e_prime'] * state[self.I_A_IDX]])
+        )
+
+class ThreePhaseMotor(ElectricMotor):
+    """
+            The ThreePhaseMotor and its subclasses implement the technical system of Three Phase Motors.
+
+            This includes the system equations, the motor parameters of the equivalent circuit diagram,
+            as well as limits and bandwidth.
+    """
+    # transformation matrix from abc to alpha-beta representation
+    _t23 = 2 / 3 * np.array([
+        [1, -0.5, -0.5],
+        [0, 0.5 * np.sqrt(3), -0.5 * np.sqrt(3)]
+    ])
+
+    # transformation matrix from alpha-beta to abc representation
+    _t32 = np.array([
+        [1, 0],
+        [-0.5, 0.5 * np.sqrt(3)],
+        [-0.5, -0.5 * np.sqrt(3)]
+    ])
+
+    @staticmethod
+    def t_23(quantities):
+        """
+        Transformation from abc representation to alpha-beta representation
+
+        Args:
+            quantities: The properties in the abc representation like ''[u_a, u_b, u_c]''
+
+        Returns:
+            The converted quantities in the alpha-beta representation like ''[u_alpha, u_beta]''
+        """
+        return np.matmul(ThreePhaseMotor._t23, quantities)
+
+    @staticmethod
+    def t_32(quantities):
+        """
+        Transformation from alpha-beta representation to abc representation
+
+        Args:
+            quantities: The properties in the alpha-beta representation like ``[u_alpha, u_beta]``
+
+        Returns:
+            The converted quantities in the abc representation like ``[u_a, u_b, u_c]``
+        """
+        return np.matmul(ThreePhaseMotor._t32, quantities)
+
+    @staticmethod
+    def q(quantities, epsilon):
+        """
+        Transformation of the dq-representation into alpha-beta using the electrical angle
+
+        Args:
+            quantities: Array of two quantities in dq-representation. Example [i_d, i_q]
+            epsilon: Current electrical angle of the motor
+
+        Returns:
+            Array of the two quantities converted to alpha-beta-representation. Example [u_alpha, u_beta]
+        """
+        cos = math.cos(epsilon)
+        sin = math.sin(epsilon)
+        return cos * quantities[0] - sin * quantities[1], sin * quantities[0] + cos * quantities[1]
+
+    @staticmethod
+    def q_inv(quantities, epsilon):
+        """
+        Transformation of the alpha-beta-representation into dq using the electrical angle
+
+        Args:
+            quantities: Array of two quantities in alpha-beta-representation. Example [u_alpha, u_beta]
+            epsilon: Current electrical angle of the motor
+
+        Returns:
+            Array of the two quantities converted to dq-representation. Example [u_d, u_q]
+
+        Note:
+            The transformation from alpha-beta to dq is just its inverse conversion with negated epsilon.
+            So this method calls q(quantities, -epsilon).
+        """
+        return SynchronousMotor.q(quantities, -epsilon)
+
+    def q_me(self, quantities, epsilon):
+        """
+        Transformation of the dq-representation into alpha-beta using the mechanical angle
+
+        Args:
+            quantities: Array of two quantities in dq-representation. Example [i_d, i_q]
+            epsilon: Current mechanical angle of the motor
+
+        Returns:
+            Array of the two quantities converted to alpha-beta-representation. Example [u_alpha, u_beta]
+        """
+        return self.q(quantities, epsilon * self._motor_parameter['p'])
+
+    def q_inv_me(self, quantities, epsilon):
+        """
+        Transformation of the alpha-beta-representation into dq using the mechanical angle
+
+        Args:
+            quantities: Array of two quantities in alpha-beta-representation. Example [u_alpha, u_beta]
+            epsilon: Current mechanical angle of the motor
+
+        Returns:
+            Array of the two quantities converted to dq-representation. Example [u_d, u_q]
+
+        Note:
+            The transformation from alpha-beta to dq is just its inverse conversion with negated epsilon.
+            So this method calls q(quantities, -epsilon).
+        """
+        return self.q_me(quantities, -epsilon)
+
+
+class SynchronousMotor(ThreePhaseMotor):
+    """
+        The SynchronousMotor and its subclasses implement the technical system of a three phase synchronous motor.
+
+        This includes the system equations, the motor parameters of the equivalent circuit diagram,
+        as well as limits and bandwidth.
+
+        =====================  ==========  ============= ===========================================
+        Motor Parameter        Unit        Default Value Description
+        =====================  ==========  ============= ===========================================
+        r_s                    Ohm         0.78          Stator resistance
+        l_q                    H           6.3e-3        Quadrature axis inductance
+        l_d                    H           1.2           Direct axis inductance
+        psi_p                  Wb          0.0094        Effective excitation flux (PMSM only)
+        p                      1           2             Pole pair number
+        j_rotor                kg/m^2      0.017         Moment of inertia of the rotor
+        =====================  ==========  ============= ===========================================
+
+        =============== ====== =============================================
+        Motor Currents  Unit   Description
+        =============== ====== =============================================
+        i_sq            A      Quadrature axis current
+        i_sd            A      Direct axis current
+        i_a             A      Current through branch a
+        i_b             A      Current through branch b
+        i_c             A      Current through branch c
+        i_alpha         A      Current in alpha axis
+        i_beta          A      Current in beta axis
+        =============== ====== =============================================
+        =============== ====== =============================================
+        Motor Voltages  Unit   Description
+        =============== ====== =============================================
+        u_sq            A      Quadrature axis voltage
+        u_sd            A      Direct axis voltage
+        u_a             A      Voltage through branch a
+        u_b             A      Voltage through branch b
+        u_c             A      Voltage through branch c
+        u_alpha         A      Voltage in alpha axis
+        u_beta          A      Voltage in beta axis
+        =============== ====== =============================================
+
+        ======== ===========================================================
+        Limits / Nominal Value Dictionary Entries:
+        -------- -----------------------------------------------------------
+        Entry    Description
+        ======== ===========================================================
+        i        General current limit / nominal value
+        i_a      Current in phase a
+        i_b      Current in phase b
+        i_c      Current in phase c
+        i_alpha  Current in alpha axis
+        i_beta   Current in beta axis
+        i_sd     Current in direct axis
+        i_sq     Current in quadrature axis
+        omega    Mechanical angular Velocity
+        epsilon  Electrical rotational angle
+        torque   Motor generated torque
+        u_a      Voltage in phase a
+        u_b      Voltage in phase b
+        u_c      Voltage in phase c
+        u_alpha  Voltage in alpha axis
+        u_beta   Voltage in beta axis
+        u_sd     Voltage in direct axis
+        u_sq     Voltage in quadrature axis
+        ======== ===========================================================
+
+
+        Note:
+            The voltage limits should be the amplitude of the phase voltage (:math:`\hat{u}_S`).
+            Typically the rms value for the line voltage (:math:`U_L`) is given.
+            :math:`\hat{u}_S=\sqrt{2/3}~U_L`
+
+            The current limits should be the amplitude of the phase current (:math:`\hat{i}_S`).
+            Typically the rms value for the phase current (:math:`I_S`) is given.
+            :math:`\hat{i}_S = \sqrt{2}~I_S`
+
+            If not specified, nominal values are equal to their corresponding limit values.
+            Furthermore, if specific limits/nominal values (e.g. i_a) are not specified they are inferred from
+            the general limits/nominal values (e.g. i)
+        """
+    I_SQ_IDX = 0
+    I_SD_IDX = 1
+    EPSILON_IDX = 2
+    CURRENTS_IDX = [0, 1]
+    CURRENTS = ['i_sq', 'i_sd']
+    VOLTAGES = ['u_sq', 'u_sd']
+
+    _model_constants = None
+
+    @property
+    def motor_parameter(self):
+        # Docstring of superclass
+        return self._motor_parameter
+
+    def __init__(self, motor_parameter=None, nominal_values=None, limit_values=None, **__):
+        # Docstring of superclass
+        nominal_values = nominal_values or {}
+        limit_values = limit_values or {}
+        super().__init__(motor_parameter, nominal_values, limit_values)
+        self._update_model()
+        self._update_limits()
+
+    def reset(self):
+        # Docstring of superclass
+        return np.zeros(len(self.CURRENTS) + 1)
+
+    def torque(self, state):
+        # Docstring of superclass
+        raise NotImplementedError
+
+    def _update_model(self):
+        """
+        Set motor parameters into a matrix for faster computation
+        """
+        raise NotImplementedError
+
+    def _torque_limit(self):
+        """
+        Returns:
+             Maximal possible torque for the given limits in self._limits
+        """
+        raise NotImplementedError
+
+    def _update_limits(self):
+        """
+        Calculate for all the missing maximal and nominal values the physical maximal possible values.
+        """
+        mp = self._motor_parameter
+        if self._limits.get('u_a', 0) == 0:
+            self._limits['u_a'] = .5 * self._limits['u']
+        if self._limits.get('u_b', 0) == 0:
+            self._limits['u_b'] = .5 * self._limits['u']
+        if self._limits.get('u_c', 0) == 0:
+            self._limits['u_c'] = .5 * self._limits['u']
+        if self._limits.get('u_alpha', 0) == 0:
+            self._limits['u_alpha'] = .5 * self._limits['u']
+        if self._limits.get('u_beta', 0) == 0:
+            self._limits['u_beta'] = 0.5 * self._limits['u']
+        if self._limits.get('u_sd', 0) == 0:
+            self._limits['u_sd'] = .5 * self._limits['u']
+        if self._limits.get('u_sq', 0) == 0:
+            self._limits['u_sq'] = .5 * self._limits['u']
+
+        if self._limits.get('i_alpha', 0) == 0:
+            self._limits['i_alpha'] = self._limits.get('i', None) or self._limits[
+                'u_alpha'] / mp['r_s']
+        if self._limits.get('i_beta', 0) == 0:
+            self._limits['i_beta'] = self._limits.get('i', None) or self._limits['u_beta'] / \
+                                     mp['r_s']
+        if self._limits.get('i_a', 0) == 0:
+            self._limits['i_a'] = self._limits.get('i', None) or self._limits['u_a'] / mp['r_s']
+        if self._limits.get('i_b', 0) == 0:
+            self._limits['i_b'] = self._limits.get('i', None) or self._limits['u_b'] / mp['r_s']
+        if self._limits.get('i_c', 0) == 0:
+            self._limits['i_c'] = self._limits.get('i', None) or self._limits['u_c'] / mp['r_s']
+        if self._limits.get('i_sd', 0) == 0:
+            self._limits['i_sd'] = self._limits.get('i', None) or self._limits['u_sd'] / mp[
+                'r_s']
+        if self._limits.get('i_sq', 0.0) == 0:
+            self._limits['i_sq'] = self._limits.get('i', None) or self._limits['u_sq'] / mp[
+                'r_s']
+
+        if self._limits['torque'] == 0:
+            self._limits['torque'] = self._torque_limit()
+
+        if self._limits['omega'] == 0:
+            self._limits['omega'] = self._default_limits['omega']
+
+        if 'u' not in self._nominal_values.keys():
+            self._nominal_values.update({'u': self._limits['u']})
+        if 'i' not in self._nominal_values.keys():
+            self._nominal_values.update({'i': self._limits['i']})
+
+        if self._nominal_values.get('u_a', 0) == 0:
+            self._nominal_values['u_a'] = .5 * self._nominal_values['u']
+        if self._nominal_values.get('u_a', 0) == 0:
+            if self._nominal_values.get('u_b', 0) == 0:
+                self._nominal_values['u_b'] = .5 * self._nominal_values['u']
+        if self._nominal_values.get('u_c', 0) == 0:
+            self._nominal_values['u_c'] = .5 * self._nominal_values['u']
+        if self._nominal_values.get('u_alpha', 0) == 0:
+            self._nominal_values['u_alpha'] = .5 * self._nominal_values['u']
+        if self._nominal_values.get('u_beta', 0) == 0:
+            self._nominal_values['u_beta'] = .5 * self._nominal_values['u']
+        if self._nominal_values.get('u_sd', 0) == 0:
+            self._nominal_values['u_sd'] = .5 * self._nominal_values['u']
+        if self._nominal_values.get('u_sq', 0) == 0:
+            self._nominal_values['u_sq'] = .5 * self._nominal_values['u']
+
+        if self._nominal_values.get('i_alpha', 0) == 0:
+            self._nominal_values['i_alpha'] = self._nominal_values.get('i', None) \
+                                              or self._nominal_values['u_alpha'] / mp['r_s']
+        if self._nominal_values.get('i_beta', 0) == 0:
+            self._nominal_values['i_beta'] = self._nominal_values.get('i', None) \
+                                             or self._nominal_values['u_beta'] / mp['r_s']
+        if self._nominal_values.get('i_a', 0) == 0:
+            self._nominal_values['i_a'] = self._nominal_values.get('i', None) or self._nominal_values['u_a'] / mp['r_s']
+        if self._nominal_values.get('i_b', 0) == 0:
+            self._nominal_values['i_b'] = self._nominal_values.get('i', None) or self._nominal_values['u_b'] / mp['r_s']
+        if self._nominal_values.get('i_c', 0) == 0:
+            self._nominal_values['i_c'] = self._nominal_values.get('i', None) \
+                                          or self._nominal_values['u_c'] / mp['r_s']
+        if self._nominal_values.get('i_sd', 0) == 0:
+            self._nominal_values['i_sd'] = self._nominal_values.get('i', None) \
+                                           or self._nominal_values['u_sd'] / mp['r_s']
+        if self._nominal_values.get('i_sq', 0.0) == 0:
+            self._nominal_values['i_sq'] = self._nominal_values.get('i', None) \
+                                           or self._nominal_values['u_sq'] / mp['r_s']
+
+        for entry in self._limits.keys():
+            if self._nominal_values.get(entry, 0) == 0:
+                self._nominal_values[entry] = self._limits[entry]
+
+    def electrical_ode(self, state, u_qd, omega, *_):
+        """
+        The differential equation of the Synchronous Motor.
+
+        Args:
+            state: The current state of the motor. [i_sq, i_sd, epsilon]
+            omega: The mechanical load
+            u_qd: The input voltages [u_sq, u_sd]
+
+        Returns:
+            The derivatives of the state vector d/dt([i_sq, i_sd, epsilon])
+        """
+        return np.matmul(self._model_constants, np.array([
+            omega,
+            state[self.I_SQ_IDX],
+            state[self.I_SD_IDX],
+            u_qd[0],
+            u_qd[1],
+            omega * state[self.I_SQ_IDX],
+            omega * state[self.I_SD_IDX],
+        ]))
+
+    def i_in(self, state):
+        # Docstring of superclass
+        return state[self.CURRENTS_IDX]
+
+
+class SynchronousReluctanceMotor(SynchronousMotor):
+    """
+        =====================  ==========  ============= ===========================================
+        Motor Parameter        Unit        Default Value Description
+        =====================  ==========  ============= ===========================================
+        r_s                    Ohm         0.78          Stator resistance
+        l_q                    H           6.3e-3        Quadrature axis inductance
+        l_d                    H           1.2           Direct axis inductance
+        p                      1           2             Pole pair number
+        j_rotor                kg/m^2      0.017         Moment of inertia of the rotor
+        =====================  ==========  ============= ===========================================
+
+        =============== ====== =============================================
+        Motor Currents  Unit   Description
+        =============== ====== =============================================
+        i_sq            A      Quadrature axis current
+        i_sd            A      Direct axis current
+        i_a             A      Current through branch a
+        i_b             A      Current through branch b
+        i_c             A      Current through branch c
+        i_alpha         A      Current in alpha axis
+        i_beta          A      Current in beta axis
+        =============== ====== =============================================
+        =============== ====== =============================================
+        Motor Voltages  Unit   Description
+        =============== ====== =============================================
+        u_sq            V      Quadrature axis voltage
+        u_sd            V      Direct axis voltage
+        u_a             V      Voltage through branch a
+        u_b             V      Voltage through branch b
+        u_c             V      Voltage through branch c
+        u_alpha         V      Voltage in alpha axis
+        u_beta          V      Voltage in beta axis
+        =============== ====== =============================================
+
+        ======== ===========================================================
+        Limits / Nominal Value Dictionary Entries:
+        -------- -----------------------------------------------------------
+        Entry    Description
+        ======== ===========================================================
+        i        General current limit / nominal value
+        i_a      Current in phase a
+        i_b      Current in phase b
+        i_c      Current in phase c
+        i_alpha  Current in alpha axis
+        i_beta   Current in beta axis
+        i_sd     Current in direct axis
+        i_sq     Current in quadrature axis
+        omega    Mechanical angular Velocity
+        epsilon  Electrical rotational angle
+        torque   Motor generated torque
+        u_a      Voltage in phase a
+        u_b      Voltage in phase b
+        u_c      Voltage in phase c
+        u_alpha  Voltage in alpha axis
+        u_beta   Voltage in beta axis
+        u_sd     Voltage in direct axis
+        u_sq     Voltage in quadrature axis
+        ======== ===========================================================
+
+
+        Note:
+            The voltage limits should be the amplitude of the phase voltage (:math:`\hat{u}_S`).
+            Typically the rms value for the line voltage (:math:`U_L`) is given.
+            :math:`\hat{u}_S=\sqrt{2/3}~U_L`
+
+            The current limits should be the amplitude of the phase current (:math:`\hat{i}_S`).
+            Typically the rms value for the phase current (:math:`I_S`) is given.
+            :math:`\hat{i}_S = \sqrt{2}~I_S`
+
+            If not specified, nominal values are equal to their corresponding limit values.
+            Furthermore, if specific limits/nominal values (e.g. i_a) are not specified they are inferred from
+            the general limits/nominal values (e.g. i)
+
+    """
+    HAS_JACOBIAN = True
+    _default_motor_parameter = {'p': 2, 'l_d': 73.2e-3, 'l_q': 7.3e-3, 'j_rotor': 2.45e-3, 'r_s': 0.3256}
+    _default_nominal_values = {
+        'i': 54, 'torque': 0, 'omega': 523.0, 'epsilon': np.pi, 'u': 600
+    }
+    _default_limits = {'i': 70, 'torque': 0, 'omega': 600.0, 'epsilon': np.pi, 'u': 600}
+
+    def _update_model(self):
+        # Docstring of superclass
+        mp = self._motor_parameter
+        self._model_constants = np.array([
+            # omega, i_sq, i_sd, u_sq, u_sd, omega * i_sq, omega * i_sd
+            [0, -mp['r_s'], 0, 1, 0, 0, -mp['l_d'] * mp['p']],
+            [0, 0, -mp['r_s'], 0, 1, mp['l_q'] * mp['p'], 0],
+            [mp['p'], 0, 0, 0, 0, 0, 0]
+        ])
+        self._model_constants[self.I_SQ_IDX] = self._model_constants[self.I_SQ_IDX] / mp['l_q']
+        self._model_constants[self.I_SD_IDX] = self._model_constants[self.I_SD_IDX] / mp['l_d']
+
+    def _torque_limit(self):
+        # Docstring of superclass
+        return self.torque([self._limits['i_sq'] / np.sqrt(2), self._limits['i_sd'] / np.sqrt(2), 0])
+
+    def torque(self, currents):
+        # Docstring of superclass
+        mp = self._motor_parameter
+        return 1.5 * mp['p'] * ((mp['l_d'] - mp['l_q']) * currents[self.I_SD_IDX]) * currents[self.I_SQ_IDX]
+
+    def electrical_jacobian(self, state, u_in, omega, *_):
+        mp = self._motor_parameter
+        return (
+            np.array([
+                [-mp['r_s'] / mp['l_q'], -mp['l_d']/mp['l_q']*omega, 0],
+                [mp['l_q'] / mp['l_d']*omega, - mp['r_s'] / mp['l_d'], 0],
+                [0, 0, 0]
+            ]),
+            np.array([
+                - mp['p'] * mp['l_d'] / mp['l_q'] * state[self.I_SD_IDX],
+                mp['p'] * mp['l_q'] / mp['l_d'] * state[self.I_SQ_IDX],
+                mp['p']
+            ]),
+            np.array([
+                1.5 * mp['p'] * (mp['l_d'] - mp['l_q']) * state[self.I_SD_IDX],
+                1.5 * mp['p'] * (mp['l_d'] - mp['l_q']) * state[self.I_SQ_IDX],
+                0
+            ])
+        )
+
+
+class PermanentMagnetSynchronousMotor(SynchronousMotor):
+    """
+        =====================  ==========  ============= ===========================================
+        Motor Parameter        Unit        Default Value Description
+        =====================  ==========  ============= ===========================================
+        r_s                    Ohm         0.78          Stator resistance
+        l_q                    H           6.3e-3        Quadrature axis inductance
+        l_d                    H           1.2           Direct axis inductance
+        p                      1           2             Pole pair number
+        j_rotor                kg/m^2      0.017         Moment of inertia of the rotor
+        =====================  ==========  ============= ===========================================
+
+        =============== ====== =============================================
+        Motor Currents  Unit   Description
+        =============== ====== =============================================
+        i_sq            A      Quadrature axis current
+        i_sd            A      Direct axis current
+        i_a             A      Current through branch a
+        i_b             A      Current through branch b
+        i_c             A      Current through branch c
+        i_alpha         A      Current in alpha axis
+        i_beta          A      Current in beta axis
+        =============== ====== =============================================
+        =============== ====== =============================================
+        Motor Voltages  Unit   Description
+        =============== ====== =============================================
+        u_sq            V      Quadrature axis voltage
+        u_sd            V      Direct axis voltage
+        u_a             V      Voltage through branch a
+        u_b             V      Voltage through branch b
+        u_c             V      Voltage through branch c
+        u_alpha         V      Voltage in alpha axis
+        u_beta          V      Voltage in beta axis
+        =============== ====== =============================================
+
+        ======== ===========================================================
+        Limits / Nominal Value Dictionary Entries:
+        -------- -----------------------------------------------------------
+        Entry    Description
+        ======== ===========================================================
+        i        General current limit / nominal value
+        i_a      Current in phase a
+        i_b      Current in phase b
+        i_c      Current in phase c
+        i_alpha  Current in alpha axis
+        i_beta   Current in beta axis
+        i_sd     Current in direct axis
+        i_sq     Current in quadrature axis
+        omega    Mechanical angular Velocity
+        torque   Motor generated torque
+        epsilon  Electrical rotational angle
+        u_a      Voltage in phase a
+        u_b      Voltage in phase b
+        u_c      Voltage in phase c
+        u_alpha  Voltage in alpha axis
+        u_beta   Voltage in beta axis
+        u_sd     Voltage in direct axis
+        u_sq     Voltage in quadrature axis
+        ======== ===========================================================
+
+
+        Note:
+            The voltage limits should be the amplitude of the phase voltage (:math:`\hat{u}_S`).
+            Typically the rms value for the line voltage (:math:`U_L`) is given.
+            :math:`\hat{u}_S=\sqrt{2/3}~U_L`
+
+            The current limits should be the amplitude of the phase current (:math:`\hat{i}_S`).
+            Typically the rms value for the phase current (:math:`I_S`) is given.
+            :math:`\hat{i}_S = \sqrt{2}~I_S`
+
+            If not specified, nominal values are equal to their corresponding limit values.
+            Furthermore, if specific limits/nominal values (e.g. i_a) are not specified they are inferred from
+            the general limits/nominal values (e.g. i)
+    """
+    _default_motor_parameter = {
+        'p': 2,
+        'l_d': 79e-3,
+        'l_q': 113e-3,
+        'j_rotor': 2.45e-3,
+        'r_s': 4.9,
+        'psi_p': 0.165,
+    }
+    HAS_JACOBIAN = True
+    _default_limits = dict(omega=80, torque=0.0, i=20, epsilon=math.pi, u=600)
+    _default_nominal_values = dict(omega=75, torque=0.0, i=12, epsilon=math.pi, u=600)
+
+    def _update_model(self):
+        # Docstring of superclass
+        mp = self._motor_parameter
+        self._model_constants = np.array([
+            # omega,                 i_q,        i_d,        u_q, u_d, omega * i_q,         omega * i_d
+            [-mp['psi_p'] * mp['p'], -mp['r_s'], 0,          1,   0,   0,                   -mp['l_d'] * mp['p']],
+            [0,                      0,          -mp['r_s'], 0,   1,   mp['l_q'] * mp['p'], 0],
+            [mp['p'],                0,          0,          0,   0,   0,                   0]
+        ])
+
+        self._model_constants[self.I_SQ_IDX] = self._model_constants[self.I_SQ_IDX] / mp['l_q']
+        self._model_constants[self.I_SD_IDX] = self._model_constants[self.I_SD_IDX] / mp['l_d']
+
+    def _torque_limit(self):
+        # Docstring of superclass
+        return self.torque([self._limits['i_sq'], 0, 0])
+
+    def torque(self, currents):
+        # Docstring of superclass
+        mp = self._motor_parameter
+        return 1.5 * mp['p'] * (mp['psi_p'] + (mp['l_d'] - mp['l_q']) * currents[self.I_SD_IDX])*currents[self.I_SQ_IDX]
+
+    def electrical_jacobian(self, state, u_in, omega, *_):
+        mp = self._motor_parameter
+        return (
+            np.array([ # dx'/dx
+                [-mp['r_s'] / mp['l_q'], -mp['l_d']/mp['l_q']*omega, 0],
+                [mp['l_q'] / mp['l_d']*omega, -mp['r_s']/mp['l_d'], 0],
+                [0, 0, 0]
+            ]),
+            np.array([ # dx'/dw
+                -mp['p'] * mp['l_d'] / mp['l_q'] * state[self.I_SD_IDX] - mp['p'] * mp['psi_p'] / mp['l_q'],
+                mp['p'] * mp['l_q'] / mp['l_d'] * state[self.I_SQ_IDX],
+                mp['p']
+            ]),
+            np.array([ # dT/dx
+                1.5 * mp['p'] * (mp['psi_p'] + (mp['l_d'] - mp['l_q']) * state[self.I_SD_IDX]),
+                1.5 * mp['p'] * (mp['l_d'] - mp['l_q']) * state[self.I_SQ_IDX],
+                0
+            ])
+        )
+
+class InductionMotor(ThreePhaseMotor):
+    """
+        The InductionMotor and its subclasses implement the technical system of a three phase induction motor.
+
+        This includes the system equations, the motor parameters of the equivalent circuit diagram,
+        as well as limits and bandwidth.
+
+        =====================  ==========  ============= ===========================================
+        Motor Parameter        Unit        Default Value Description
+        =====================  ==========  ============= ===========================================
+        r_s                    Ohm         2.9338        Stator resistance
+        r_r                    Ohm         1.355         Rotor resistance
+        l_m                    H           143.75e-3     Main inductance
+        l_sigs                 H           5.87e-3       Stator-side stray inductance
+        l_sigr                 H           5.87e-3       Rotor-side stray inductance
+        p                      1           2             Pole pair number
+        j_rotor                kg/m^2      0.0011        Moment of inertia of the rotor
+        =====================  ==========  ============= ===========================================
+
+        =============== ====== =============================================
+        Motor Currents  Unit   Description
+        =============== ====== =============================================
+        i_sq            A      Quadrature axis current
+        i_sd            A      Direct axis current
+        i_sa            A      Current through branch a
+        i_sb            A      Current through branch b
+        i_sc            A      Current through branch c
+        i_salpha        A      Current in alpha axis
+        i_sbeta         A      Current in beta axis
+        =============== ====== =============================================
+        =============== ====== =============================================
+        Motor Voltages  Unit   Description
+        =============== ====== =============================================
+        u_sq            V      Quadrature axis voltage
+        u_sd            V      Direct axis voltage
+        u_sa            V      Voltage through branch a
+        u_sb            V      Voltage through branch b
+        u_sc            V      Voltage through branch c
+        u_salpha        V      Voltage in alpha axis
+        u_sbeta         V      Voltage in beta axis
+        =============== ====== =============================================
+
+        ======== ===========================================================
+        Limits / Nominal Value Dictionary Entries:
+        -------- -----------------------------------------------------------
+        Entry    Description
+        ======== ===========================================================
+        i        General current limit / nominal value
+        i_sa      Current in phase a
+        i_sb      Current in phase b
+        i_sc      Current in phase c
+        i_salpha  Current in alpha axis
+        i_sbeta   Current in beta axis
+        i_sd     Current in direct axis
+        i_sq     Current in quadrature axis
+        omega    Mechanical angular Velocity
+        torque   Motor generated torque
+        u_sa      Voltage in phase a
+        u_sb      Voltage in phase b
+        u_sc      Voltage in phase c
+        u_salpha  Voltage in alpha axis
+        u_sbeta   Voltage in beta axis
+        u_sd     Voltage in direct axis
+        u_sq     Voltage in quadrature axis
+        ======== ===========================================================
+
+
+        Note:
+            The voltage limits should be the amplitude of the phase voltage (:math:`\hat{u}_S`).
+            Typically the rms value for the line voltage (:math:`U_L`) is given.
+            :math:`\hat{u}_S=\sqrt{2/3}~U_L`
+
+            The current limits should be the amplitude of the phase current (:math:`\hat{i}_S`).
+            Typically the rms value for the phase current (:math:`I_S`) is given.
+            :math:`\hat{i}_S = \sqrt{2}~I_S`
+
+            If not specified, nominal values are equal to their corresponding limit values.
+            Furthermore, if specific limits/nominal values (e.g. i_a) are not specified they are inferred from
+            the general limits/nominal values (e.g. i)
+        """
+    I_SALPHA_IDX = 0
+    I_SBETA_IDX = 1
+    PSI_RALPHA_IDX = 2
+    PSI_RBETA_IDX = 3
+    EPSILON_IDX = 4
+
+    CURRENTS_IDX = [0, 1]
+    FLUX_IDX = [2, 3]
+    CURRENTS = ['i_salpha', 'i_sbeta']
+    FLUXES = ['psi_ralpha', 'psi_rbeta']
+    STATOR_VOLTAGES = ['u_salpha', 'u_sbeta']
+
+    HAS_JACOBIAN = True
+    _default_motor_parameter = {
+        'p': 2,
+        'l_m': 143.75e-3,
+        'l_ssig': 5.87e-3,
+        'l_rsig': 5.87e-3,
+        'j_rotor': 1.1e-3,
+        'r_s': 2.9338,
+        'r_r': 1.355,
+    }
+
+    _default_limits = dict(omega=350, torque=0.0, i=5.5, epsilon=math.pi, u=560)
+    _default_nominal_values = dict(omega=314, torque=0.0, i=3.9, epsilon=math.pi, u=560)
+    _model_constants = None
+
+    @property
+    def motor_parameter(self):
+        # Docstring of superclass
+        return self._motor_parameter
+
+    def __init__(self, motor_parameter=None, nominal_values=None, limit_values=None, **__):
+        # Docstring of superclass
+        nominal_values = nominal_values or {}
+        limit_values = limit_values or {}
+        super().__init__(motor_parameter, nominal_values, limit_values)
+        self._update_model()
+        self._update_limits()
+
+    def reset(self):
+        # Docstring of superclass
+        return np.zeros(len(self.CURRENTS) + len(self.FLUXES) + 1)
+
+    def _update_limits(self):
+        """
+        Calculate for all the missing maximal and nominal values the physical maximal possible values.
+        """
+        mp = self._motor_parameter
+        if self._limits.get('u_sa', 0) == 0:
+            self._limits['u_sa'] = .5 * self._limits['u']
+        if self._limits.get('u_sb', 0) == 0:
+            self._limits['u_sb'] = .5 * self._limits['u']
+        if self._limits.get('u_sc', 0) == 0:
+            self._limits['u_sc'] = .5 * self._limits['u']
+        if self._limits.get('u_salpha', 0) == 0:
+            self._limits['u_salpha'] = .5 * self._limits['u']
+        if self._limits.get('u_sbeta', 0) == 0:
+            self._limits['u_sbeta'] = 0.5 * self._limits['u']
+        if self._limits.get('u_sd', 0) == 0:
+            self._limits['u_sd'] = .5 * self._limits['u']
+        if self._limits.get('u_sq', 0) == 0:
+            self._limits['u_sq'] = .5 * self._limits['u']
+
+        if self._limits.get('i_salpha', 0) == 0:
+            self._limits['i_salpha'] = self._limits.get('i', None) or self._limits[
+                'u_salpha'] / mp['r_s']
+        if self._limits.get('i_sbeta', 0) == 0:
+            self._limits['i_sbeta'] = self._limits.get('i', None) or self._limits['u_beta'] / \
+                                     mp['r_s']
+        if self._limits.get('i_sa', 0) == 0:
+            self._limits['i_sa'] = self._limits.get('i', None) or self._limits['u_sa'] / mp['r_s']
+        if self._limits.get('i_sb', 0) == 0:
+            self._limits['i_sb'] = self._limits.get('i', None) or self._limits['u_sb'] / mp['r_s']
+        if self._limits.get('i_sc', 0) == 0:
+            self._limits['i_sc'] = self._limits.get('i', None) or self._limits['u_sc'] / mp['r_s']
+        if self._limits.get('i_sd', 0) == 0:
+            self._limits['i_sd'] = self._limits.get('i', None) or self._limits['u_sd'] / mp['r_s']
+        if self._limits.get('i_sq', 0.0) == 0:
+            self._limits['i_sq'] = self._limits.get('i', None) or self._limits['u_sq'] / mp['r_s']
+
+        if self._limits['torque'] == 0:
+            self._limits['torque'] = self._torque_limit()
+
+        if self._limits['omega'] == 0:
+            self._limits['omega'] = self._default_limits['omega']
+
+        if 'u' not in self._nominal_values.keys():
+            self._nominal_values.update({'u': self._limits['u']})
+        if 'i' not in self._nominal_values.keys():
+            self._nominal_values.update({'i': self._limits['i']})
+
+        if self._nominal_values.get('u_sa', 0) == 0:
+            self._nominal_values['u_sa'] = .5 * self._nominal_values['u']
+        if self._nominal_values.get('u_sa', 0) == 0:
+            if self._nominal_values.get('u_sb', 0) == 0:
+                self._nominal_values['u_sb'] = .5 * self._nominal_values['u']
+        if self._nominal_values.get('u_sc', 0) == 0:
+            self._nominal_values['u_sc'] = .5 * self._nominal_values['u']
+        if self._nominal_values.get('u_salpha', 0) == 0:
+            self._nominal_values['u_salpha'] = .5 * self._nominal_values['u']
+        if self._nominal_values.get('u_sbeta', 0) == 0:
+            self._nominal_values['u_sbeta'] = .5 * self._nominal_values['u']
+        if self._nominal_values.get('u_sd', 0) == 0:
+            self._nominal_values['u_sd'] = .5 * self._nominal_values['u']
+        if self._nominal_values.get('u_sq', 0) == 0:
+            self._nominal_values['u_sq'] = .5 * self._nominal_values['u']
+
+        if self._nominal_values.get('i_salpha', 0) == 0:
+            self._nominal_values['i_salpha'] = self._nominal_values.get('i', None) \
+                                              or self._nominal_values['u_salpha'] / mp['r_s']
+        if self._nominal_values.get('i_sbeta', 0) == 0:
+            self._nominal_values['i_sbeta'] = self._nominal_values.get('i', None) \
+                                             or self._nominal_values['u_sbeta'] / mp['r_s']
+        if self._nominal_values.get('i_sa', 0) == 0:
+            self._nominal_values['i_sa'] = self._nominal_values.get('i', None) or self._nominal_values['u_sa'] / mp['r_s']
+        if self._nominal_values.get('i_sb', 0) == 0:
+            self._nominal_values['i_sb'] = self._nominal_values.get('i', None) or self._nominal_values['u_sb'] / mp['r_s']
+        if self._nominal_values.get('i_sc', 0) == 0:
+            self._nominal_values['i_sc'] = self._nominal_values.get('i', None) \
+                                          or self._nominal_values['u_sc'] / mp['r_s']
+        if self._nominal_values.get('i_sd', 0) == 0:
+            self._nominal_values['i_sd'] = self._nominal_values.get('i', None) \
+                                           or self._nominal_values['u_sd'] / mp['r_s']
+        if self._nominal_values.get('i_sq', 0.0) == 0:
+            self._nominal_values['i_sq'] = self._nominal_values.get('i', None) \
+                                           or self._nominal_values['u_sq'] / mp['r_s']
+
+        for entry in self._limits.keys():
+            if self._nominal_values.get(entry, 0) == 0:
+                self._nominal_values[entry] = self._limits[entry]
+
+    def electrical_ode(self, state, u_sr_alphabeta, omega, *_):
+        """
+        The differential equation of the Induction Motor.
+
+        Args:
+            state: The current state of the motor. [i_salpha, i_sbeta, psi_ralpha, psi_rbeta, epsilon]
+            omega: The mechanical load
+            u_sr_alphabeta: The input voltages [u_salpha, u_sbeta, u_ralpha, u_rbeta]
+
+        Returns:
+            The derivatives of the state vector d/dt( [i_salpha, i_sbeta, psi_ralpha, psi_rbeta, epsilon])
+        """
+        return np.matmul(self._model_constants, np.array([
+            # omega, i_alpha, i_beta, psi_ralpha, psi_rbeta, omega * psi_ralpha, omega * psi_rbeta, u_salpha, u_sbeta, u_ralpha, u_rbeta,
+            omega,
+            state[self.I_SALPHA_IDX],
+            state[self.I_SBETA_IDX],
+            state[self.PSI_RALPHA_IDX],
+            state[self.PSI_RBETA_IDX],
+            omega * state[self.PSI_RALPHA_IDX],
+            omega * state[self.PSI_RBETA_IDX],
+            u_sr_alphabeta[0, 0],
+            u_sr_alphabeta[0, 1],
+            u_sr_alphabeta[1, 0],
+            u_sr_alphabeta[1, 1],
+        ]))
+
+    def i_in(self, state):
+        # Docstring of superclass
+        return state[self.CURRENTS_IDX]
+
+    def _torque_limit(self):
+        # Docstring of superclass
+        mp = self._motor_parameter
+        return 1.5 * mp['p'] * mp['l_m'] ** 2/(mp['l_m']+mp['l_rsig']) * self._limits['i_sd'] * self._limits['i_sq'] / 2
+
+    def torque(self, states):
+        # Docstring of superclass
+        mp = self._motor_parameter
+        return 1.5 * mp['p'] * mp['l_m']/(mp['l_m'] + mp['l_rsig']) * (states[self.PSI_RALPHA_IDX] * states[self.I_SBETA_IDX] - states[self.PSI_RBETA_IDX] * states[self.I_SALPHA_IDX])
+
+    def _update_model(self):
+        # Docstring of superclass
+        mp = self._motor_parameter
+        l_s = mp['l_m']+mp['l_ssig']
+        l_r = mp['l_m']+mp['l_rsig']
+        sigma = (l_s*l_r-mp['l_m']**2) /(l_s*l_r)
+        tau_r = l_r / mp['r_r']
+        tau_sig = sigma * l_s / (mp['r_s'] + mp['r_r'] * (mp['l_m']**2) / (l_r**2))
+
+        self._model_constants = np.array([
+            # omega,  i_alpha,         i_beta,          psi_ralpha,                               psi_rbeta,                              omega * psi_ralpha,                  omega * psi_rbeta,                  u_salpha,        u_sbeta,       u_ralpha,                        u_rbeta,
+            [0,       -1/tau_sig,      0,               mp['l_m']*mp['r_r']/(sigma*l_s * l_r**2), 0,                                      0,                                   +mp['l_m']*mp['p']/(sigma*l_r*l_s), 1/(sigma * l_s), 0,             -mp['l_m']/ (sigma * l_r * l_s), 0,                               ],  # i_ralpha_dot
+            [0,       0,               -1/tau_sig,      0,                                        mp['l_m']*mp['r_r']/(sigma*l_s*l_r**2), -mp['l_m']*mp['p']/(sigma*l_r*l_s),  0,                                  0,               1/(sigma*l_s),  0,                              -mp['l_m']/ (sigma * l_r * l_s), ],  # i_rbeta_dot
+            [0,       mp['l_m']/tau_r, 0,               -1/tau_r,                                 0,                                      0,                                   -mp['p'],                           0,               0,              1,                              0,                               ],  # psi_ralpha_dot
+            [0,       0,               mp['l_m']/tau_r, 0,                                        -1/tau_r,                               mp['p'],                             0,                                  0,               0,              0,                              1,                               ],  # psi_rbeta_dot
+            [mp['p'], 0,               0,               0,                                        0,                                      0,                                   0,                                  0,               0,              0,                              0,                               ],  # epsilon_dot
+        ])
+
+    def electrical_jacobian(self, state, u_in, omega, *_):
+        mp = self._motor_parameter
+        l_s = mp['l_m'] + mp['l_ssig']
+        l_r = mp['l_m'] + mp['l_rsig']
+        sigma = (l_s * l_r - mp['l_m'] ** 2) / (l_s * l_r)
+        tau_r = l_r / mp['r_r']
+        tau_sig = sigma * l_s / (mp['r_s'] + mp['r_r'] * (mp['l_m'] ** 2) / (l_r ** 2))
+
+        return (
+            np.array([ # dx'/dx
+                # i_alpha         i_beta      psi_alpha                                         psi_beta                                   epsilon
+                [-1/tau_sig,        0,                 mp['l_m']*mp['r_r']/(sigma*l_s * l_r**2),    omega * mp['l_m']*mp['p']/(sigma*l_r*l_s), 0],
+                [0,                 - 1 / tau_sig,     - omega * mp['l_m']*mp['p']/(sigma*l_r*l_s), mp['l_m']*mp['r_r']/(sigma*l_s * l_r**2),  0],
+                [mp['l_m'] / tau_r, 0,                 - 1 / tau_r,                                 - omega * mp['p'],                         0],
+                [0,                  mp['l_m'] / tau_r, omega * mp['p'],                             - 1 / tau_r,                              0],
+                [0,                 0,                 0,                                           0,                                         0]
+            ]),
+            np.array([ # dx'/dw
+                mp['l_m'] * mp['p'] / (sigma*l_r*l_s) * state[self.PSI_RBETA_IDX],
+                - mp['l_m'] * mp['p'] / (sigma*l_r*l_s) * state[self.PSI_RALPHA_IDX],
+                - mp['p'] * state[self.PSI_RBETA_IDX],
+                mp['p'] * state[self.PSI_RALPHA_IDX],
+                mp['p']
+            ]),
+            np.array([ # dT/dx
+                - state[self.PSI_RBETA_IDX] * 3 / 2 * mp['p'] * mp['l_m'] / l_r,
+                state[self.PSI_RALPHA_IDX] * 3 / 2 * mp['p'] * mp['l_m'] / l_r,
+                state[self.I_SBETA_IDX] * 3 / 2 * mp['p'] * mp['l_m'] / l_r,
+                - state[self.I_SALPHA_IDX] * 3 / 2 * mp['p'] * mp['l_m'] / l_r,
+                0
+            ])
+        )
+
+
+class SquirrelCageInductionMotor(InductionMotor):
+    """
+        =====================  ==========  ============= ===========================================
+        Motor Parameter        Unit        Default Value Description
+        =====================  ==========  ============= ===========================================
+        r_s                    Ohm         2.9338        Stator resistance
+        r_r                    Ohm         1.355         Rotor resistance
+        l_m                    H           143.75e-3     Main inductance
+        l_ssig                 H           5.87e-3       Stator-side stray inductance
+        l_rsig                 H           5.87e-3       Rotor-side stray inductance
+        p                      1           2             Pole pair number
+        j_rotor                kg/m^2      0.0011        Moment of inertia of the rotor
+        =====================  ==========  ============= ===========================================
+
+        =============== ====== =============================================
+        Motor Currents  Unit   Description
+        =============== ====== =============================================
+        i_sq            A      Quadrature axis current
+        i_sd            A      Direct axis current
+        i_sa            A      Stator current through branch a
+        i_sb            A      Stator current through branch b
+        i_sc            A      Stator current through branch c
+        i_salpha        A      Stator current in alpha direction
+        i_sbeta         A      Stator current in beta direction
+        =============== ====== =============================================
+        =============== ====== =============================================
+        Rotor flux      Unit   Description
+        =============== ====== =============================================
+        psi_rq          Vs     Quadrature axis of the rotor oriented flux
+        psi_rd          Vs     Direct axis of the rotor oriented flux
+        psi_ra          Vs     Rotor oriented flux in branch a
+        psi_rb          Vs     Rotor oriented flux in branch b
+        psi_rc          Vs     Rotor oriented flux in branch c
+        psi_ralpha      Vs     Rotor oriented flux in alpha direction
+        psi_rbeta       Vs     Rotor oriented flux in beta direction
+        =============== ====== =============================================
+        =============== ====== =============================================
+        Motor Voltages  Unit   Description
+        =============== ====== =============================================
+        u_sq            V      Quadrature axis voltage
+        u_sd            V      Direct axis voltage
+        u_sa            V      Stator voltage through branch a
+        u_sb            V      Stator voltage through branch b
+        u_sc            V      Stator voltage through branch c
+        u_salpha        V      Stator voltage in alpha axis
+        u_sbeta         V      Stator voltage in beta axis
+        =============== ====== =============================================
+
+        ======== ===========================================================
+        Limits / Nominal Value Dictionary Entries:
+        -------- -----------------------------------------------------------
+        Entry    Description
+        ======== ===========================================================
+        i        General current limit / nominal value
+        i_sa      Current in phase a
+        i_sb      Current in phase b
+        i_sc      Current in phase c
+        i_salpha  Current in alpha axis
+        i_sbeta   Current in beta axis
+        i_sd     Current in direct axis
+        i_sq     Current in quadrature axis
+        omega    Mechanical angular Velocity
+        torque   Motor generated torque
+        u_sa      Voltage in phase a
+        u_sb      Voltage in phase b
+        u_sc      Voltage in phase c
+        u_salpha  Voltage in alpha axis
+        u_sbeta   Voltage in beta axis
+        u_sd     Voltage in direct axis
+        u_sq     Voltage in quadrature axis
+        ======== ===========================================================
+
+
+        Note:
+            The voltage limits should be the amplitude of the phase voltage (:math:`\hat{u}_S`).
+            Typically the rms value for the line voltage (:math:`U_L`) is given.
+            :math:`\hat{u}_S=\sqrt{2/3}~U_L`
+
+            The current limits should be the amplitude of the phase current (:math:`\hat{i}_S`).
+            Typically the rms value for the phase current (:math:`I_S`) is given.
+            :math:`\hat{i}_S = \sqrt{2}~I_S`
+
+            If not specified, nominal values are equal to their corresponding limit values.
+            Furthermore, if specific limits/nominal values (e.g. i_a) are not specified they are inferred from
+            the general limits/nominal values (e.g. i)
+        """
+    _default_motor_parameter = {
+        'p': 2,
+        'l_m': 143.75e-3,
+        'l_ssig': 5.87e-3,
+        'l_rsig': 5.87e-3,
+        'j_rotor': 1.1e-3,
+        'r_s': 2.9338,
+        'r_r': 1.355,
+    }
+
+    _default_limits = dict(omega=350, torque=0.0, i=5.5, epsilon=math.pi, u=560)
+    _default_nominal_values = dict(omega=314, torque=0.0, i=3.9, epsilon=math.pi, u=560)
+
+    def electrical_ode(self, state, u_salphabeta, omega, *_):
+        """
+        The differential equation of the SCIM.
+        Sets u_ralpha = u_rbeta = 0 before calling the respective super function.
+        """
+        u_ralphabeta = np.array([0, 0])
+        u_sr_aphabeta = np.array([u_salphabeta, u_ralphabeta])
+
+        return super().electrical_ode(state, u_sr_aphabeta, omega, _)
+
+
+class DoublyFedInductionMotor(InductionMotor):
+    """
+        =====================  ==========  ============= ===========================================
+        Motor Parameter        Unit        Default Value Description
+        =====================  ==========  ============= ===========================================
+        r_s                    Ohm         12e-3        Stator resistance
+        r_r                    Ohm         21e-3         Rotor resistance
+        l_m                    H           13.5e-3        Main inductance
+        l_ssig                 H           0.2e-3        Stator-side stray inductance
+        l_rsig                 H           0.1e-3        Rotor-side stray inductance
+        p                      1           2             Pole pair number
+        j_rotor                kg/m^2      1e3        Moment of inertia of the rotor
+        =====================  ==========  ============= ===========================================
+
+        =============== ====== =============================================
+        Motor Currents  Unit   Description
+        =============== ====== =============================================
+        i_sq            A      Quadrature axis current
+        i_sd            A      Direct axis current
+        i_sa            A      Current through branch a
+        i_sb            A      Current through branch b
+        i_sc            A      Current through branch c
+        i_salpha        A      Current in alpha axis
+        i_sbeta         A      Current in beta axis
+        =============== ====== =============================================
+        =============== ====== =============================================
+        Rotor flux      Unit   Description
+        =============== ====== =============================================
+        psi_rq          Vs     Quadrature axis of the rotor oriented flux
+        psi_rd          Vs     Direct axis of the rotor oriented flux
+        psi_ra          Vs     Rotor oriented flux in branch a
+        psi_rb          Vs     Rotor oriented flux in branch b
+        psi_rc          Vs     Rotor oriented flux in branch c
+        psi_ralpha      Vs     Rotor oriented flux in alpha direction
+        psi_rbeta       Vs     Rotor oriented flux in beta direction
+        =============== ====== =============================================
+        =============== ====== =============================================
+        Motor Voltages  Unit   Description
+        =============== ====== =============================================
+        u_sq            V      Quadrature axis voltage
+        u_sd            V      Direct axis voltage
+        u_sa            V      Stator voltage through branch a
+        u_sb            V      Stator voltage through branch b
+        u_sc            V      Stator voltage through branch c
+        u_salpha        V      Stator voltage in alpha axis
+        u_sbeta         V      Stator voltage in beta axis
+        u_ralpha        V      Rotor voltage in alpha axis
+        u_rbeta         V      Rotor voltage in beta axis
+        =============== ====== =============================================
+
+        ======== ===========================================================
+        Limits / Nominal Value Dictionary Entries:
+        -------- -----------------------------------------------------------
+        Entry    Description
+        ======== ===========================================================
+        i         General current limit / nominal value
+        i_sa      Current in phase a
+        i_sb      Current in phase b
+        i_sc      Current in phase c
+        i_salpha  Current in alpha axis
+        i_sbeta   Current in beta axis
+        i_sd      Current in direct axis
+        i_sq      Current in quadrature axis
+        omega     Mechanical angular Velocity
+        torque    Motor generated torque
+        u_sa      Voltage in phase a
+        u_sb      Voltage in phase b
+        u_sc      Voltage in phase c
+        u_salpha  Voltage in alpha axis
+        u_sbeta   Voltage in beta axis
+        u_sd      Voltage in direct axis
+        u_sq      Voltage in quadrature axis
+        u_ralpha  Rotor voltage in alpha axis
+        u_rbeta   Rotor voltage in beta axis
+        ======== ===========================================================
+
+
+        Note:
+            The voltage limits should be the amplitude of the phase voltage (:math:`\hat{u}_S`).
+            Typically the rms value for the line voltage (:math:`U_L`) is given.
+            :math:`\hat{u}_S=\sqrt{2/3}~U_L`
+
+            The current limits should be the amplitude of the phase current (:math:`\hat{i}_S`).
+            Typically the rms value for the phase current (:math:`I_S`) is given.
+            :math:`\hat{i}_S = \sqrt{2}~I_S`
+
+            If not specified, nominal values are equal to their corresponding limit values.
+            Furthermore, if specific limits/nominal values (e.g. i_a) are not specified they are inferred from
+            the general limits/nominal values (e.g. i)
+        """
+    STATOR_VOLTAGES = ['u_ralpha', 'u_rbeta']
+
+    _default_motor_parameter = {
+        'p': 2,
+        'l_m': 13.5e-3,
+        'l_ssig': 0.2e-3,
+        'l_rsig': 0.1e-3,
+        'j_rotor': 1e3,
+        'r_s': 12e-3,
+        'r_r': 21e-3,
+    }
+
+    _default_limits = dict(omega=160, torque=0.0, i=1900, epsilon=math.pi, u=1200)
+    _default_nominal_values = dict(omega=157.08, torque=0.0, i=1900, epsilon=math.pi, u=1200)
+
+    def _update_limits(self):
+        """
+        Calculate for all the missing maximal and nominal values the physical maximal possible values.
+        """
+        mp = self._motor_parameter
+
+        if self._limits.get('u_ra', 0) == 0:
+            self._limits['u_ra'] = .5 * self._limits['u']
+        if self._limits.get('u_rb', 0) == 0:
+            self._limits['u_rb'] = .5 * self._limits['u']
+        if self._limits.get('u_rc', 0) == 0:
+            self._limits['u_rc'] = .5 * self._limits['u']
+        if self._limits.get('u_ralpha', 0) == 0:
+            self._limits['u_ralpha'] = .5 * self._limits['u']
+        if self._limits.get('u_rbeta', 0) == 0:
+            self._limits['u_rbeta'] = 0.5 * self._limits['u']
+        if self._limits.get('u_rd', 0) == 0:
+            self._limits['u_rd'] = .5 * self._limits['u']
+        if self._limits.get('u_rq', 0) == 0:
+            self._limits['u_rq'] = .5 * self._limits['u']
+
+        if self._limits.get('i_ralpha', 0) == 0:
+            self._limits['i_ralpha'] = self._limits.get('i', None) or self._limits[
+                'u_ralpha'] / mp['r_r']
+        if self._limits.get('i_rbeta', 0) == 0:
+            self._limits['i_rbeta'] = self._limits.get('i', None) or self._limits['u_rbeta'] / \
+                                     mp['r_r']
+        if self._limits.get('i_ra', 0) == 0:
+            self._limits['i_ra'] = self._limits.get('i', None) or self._limits['u_ra'] / mp['r_r']
+        if self._limits.get('i_rb', 0) == 0:
+            self._limits['i_rb'] = self._limits.get('i', None) or self._limits['u_rb'] / mp['r_r']
+        if self._limits.get('i_rc', 0) == 0:
+            self._limits['i_rc'] = self._limits.get('i', None) or self._limits['u_rc'] / mp['r_r']
+        if self._limits.get('i_rd', 0) == 0:
+            self._limits['i_rd'] = self._limits.get('i', None) or self._limits['u_rd'] / mp['r_r']
+        if self._limits.get('i_rq', 0.0) == 0:
+            self._limits['i_rq'] = self._limits.get('i', None) or self._limits['u_rq'] / mp['r_r']
+
+        if self._nominal_values.get('u_ra', 0) == 0:
+            self._nominal_values['u_ra'] = .5 * self._nominal_values['u']
+        if self._nominal_values.get('u_ra', 0) == 0:
+            if self._nominal_values.get('u_rb', 0) == 0:
+                self._nominal_values['u_rb'] = .5 * self._nominal_values['u']
+        if self._nominal_values.get('u_rc', 0) == 0:
+            self._nominal_values['u_rc'] = .5 * self._nominal_values['u']
+        if self._nominal_values.get('u_ralpha', 0) == 0:
+            self._nominal_values['u_ralpha'] = .5 * self._nominal_values['u']
+        if self._nominal_values.get('u_rbeta', 0) == 0:
+            self._nominal_values['u_rbeta'] = .5 * self._nominal_values['u']
+        if self._nominal_values.get('u_rd', 0) == 0:
+            self._nominal_values['u_rd'] = .5 * self._nominal_values['u']
+        if self._nominal_values.get('u_rq', 0) == 0:
+            self._nominal_values['u_rq'] = .5 * self._nominal_values['u']
+
+        if self._nominal_values.get('i_ralpha', 0) == 0:
+            self._nominal_values['i_ralpha'] = self._nominal_values.get('i', None) \
+                                              or self._nominal_values['u_ralpha'] / mp['r_r']
+        if self._nominal_values.get('i_rbeta', 0) == 0:
+            self._nominal_values['i_rbeta'] = self._nominal_values.get('i', None) \
+                                             or self._nominal_values['u_rbeta'] / mp['r_r']
+        if self._nominal_values.get('i_ra', 0) == 0:
+            self._nominal_values['i_ra'] = self._nominal_values.get('i', None) or self._nominal_values['u_ra'] / mp['r_r']
+        if self._nominal_values.get('i_rb', 0) == 0:
+            self._nominal_values['i_rb'] = self._nominal_values.get('i', None) or self._nominal_values['u_rb'] / mp['r_r']
+        if self._nominal_values.get('i_rc', 0) == 0:
+            self._nominal_values['i_rc'] = self._nominal_values.get('i', None) \
+                                          or self._nominal_values['u_rc'] / mp['r_r']
+        if self._nominal_values.get('i_rd', 0) == 0:
+            self._nominal_values['i_rd'] = self._nominal_values.get('i', None) \
+                                           or self._nominal_values['u_rd'] / mp['r_r']
+        if self._nominal_values.get('i_rq', 0.0) == 0:
+            self._nominal_values['i_rq'] = self._nominal_values.get('i', None) \
+                                           or self._nominal_values['u_rq'] / mp['r_r']
+
         super()._update_limits()