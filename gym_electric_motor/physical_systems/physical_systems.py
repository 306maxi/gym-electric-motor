import numpy as np
from gym.spaces import Box
from scipy.stats import truncnorm
import warnings
from ..core import PhysicalSystem
from ..physical_systems import electric_motors as em, mechanical_loads as ml, converters as cv, \
    voltage_supplies as vs, noise_generators as ng, solvers as sv
from ..utils import instantiate, set_state_array


class SCMLSystem(PhysicalSystem):
    """
    The SCML(Supply-Converter-Motor-Load)-System is used for the simulation of
    a technical setting consisting of these components as well as a noise
    generator and a solver for the electrical ODE of the motor and mechanical
    ODE of the load.
    """
    OMEGA_IDX = 0
    TORQUE_IDX = 1
    CURRENTS_IDX = []
    VOLTAGES_IDX = []
    U_SUP_IDX = -1

    @property
    def limits(self):
        return self._limits

    @property
    def nominal_state(self):
        return self._nominal_state

    @property
    def supply(self):
        """
        The voltage supply instance in the physical system
        """
        return self._supply

    @property
    def converter(self):
        """
        The power electronic converter instance in the system
        """
        return self._converter

    @property
    def electrical_motor(self):
        """
        The electrical motor instance of the system
        """
        return self._electrical_motor

    @property
    def mechanical_load(self):
        """
        The mechanical load instance in the system
        """
        return self._mechanical_load

    def __init__(self, converter, motor,
                 load=None, supply='IdealVoltageSupply', ode_solver='euler',
                 solver_kwargs=None, noise_generator=None, tau=1e-4,
                 calc_jacobian=None, **kwargs):
        """
        Args:
            converter(PowerElectronicConverter): Converter for the physical system
            motor(ElectricMotor): Motor of the system
            load(MechanicalLoad): Mechanical Load of the System
            supply(VoltageSupply): Voltage Supply
            ode_solver(OdeSolver): Ode Solver to use in this setting
            solver_kwargs(dict): Special keyword arguments to be passed to the solver
            noise_generator(NoiseGenerator):  Noise generator
            tau(float): discrete time step of the system
            calc_jacobian(bool): If True, the jacobian matrices will be taken into account for the ode-solvers.
                Default: The jacobians are used, if available
            kwargs(dict): Further arguments to pass to the modules while instantiation
        """
        self._converter = instantiate(cv.PowerElectronicConverter, converter, tau=tau, **kwargs)
        self._electrical_motor = instantiate(em.ElectricMotor, motor, tau=tau, **kwargs)
        load = load or ml.PolynomialStaticLoad(tau=tau, **kwargs)
        self._mechanical_load = instantiate(ml.MechanicalLoad, load, tau=tau, **kwargs)
        # If no special u_sup was passed, select the voltage limit of the motor
        if 'u_sup' in kwargs.keys():
            u_sup = kwargs['u_sup']
        else:
            u_sup = self._electrical_motor.limits['u']
        self._supply = instantiate(vs.VoltageSupply, supply, u_nominal=u_sup, tau=tau, **kwargs)
        noise_generator = noise_generator or ng.GaussianWhiteNoiseGenerator(tau=tau, **kwargs)
        self._noise_generator = instantiate(ng.NoiseGenerator, noise_generator, **kwargs)
        state_names = self._build_state_names()
        self._noise_generator.set_state_names(state_names)
        solver_kwargs = solver_kwargs or {}
        self._ode_solver = instantiate(sv.OdeSolver, ode_solver, **solver_kwargs)
        if calc_jacobian is None:
            calc_jacobian = self._electrical_motor.HAS_JACOBIAN and self._mechanical_load.HAS_JACOBIAN
        if calc_jacobian and self._electrical_motor.HAS_JACOBIAN and self._mechanical_load.HAS_JACOBIAN:
            jac = self._system_jacobian
        else:
            jac = None
        if calc_jacobian and jac is None:
            warnings.warn('Jacobian Matrix is not provided for either the Motor or the Load Model')

        self._ode_solver.set_system_equation(self._system_equation, jac)
        self._mechanical_load.set_j_rotor(self._electrical_motor.motor_parameter['j_rotor'])
        self._t = 0
        self._set_indices()
        state_space = self._build_state_space(state_names)
        super().__init__(self._converter.action_space, state_space, state_names, tau)
        self._limits = np.zeros_like(state_names, dtype=float)
        self._nominal_state = np.zeros_like(state_names, dtype=float)
        self._set_limits()
        self._set_nominal_state()
        self._noise_generator.set_signal_power_level(self._nominal_state)
        self.system_state = np.zeros_like(state_names, dtype=float)
        self._system_eq_placeholder = None
        self._motor_deriv_size = None
        self._load_deriv_size = None

    def _set_limits(self):
        """
        Method to set the physical limits from the modules.
        """
        for ind, state in enumerate(self._state_names):
            motor_lim = self._electrical_motor.limits.get(state, np.inf)
            mechanical_lim = self._mechanical_load.limits.get(state, np.inf)
            self._limits[ind] = min(motor_lim, mechanical_lim)
        self._limits[self._state_positions['u_sup']] = self.supply.u_nominal

    def _set_nominal_state(self):
        """
        Method to set the nominal values from the modules.
        """
        for ind, state in enumerate(self._state_names):
            motor_nom = self._electrical_motor.nominal_values.get(state, np.inf)
            mechanical_nom = self._mechanical_load.nominal_values.get(state, np.inf)
            self._nominal_state[ind] = min(motor_nom, mechanical_nom)
        self._nominal_state[self._state_positions['u_sup']] = self.supply.u_nominal

    def _build_state_space(self, state_names):
        """
        Method to build the normalized state space (i.e. the maximum and minimum possible values for each state variable
        normalized by the limits).

        Args:
            state_names(list(str)): list of the names of each state.
        """
        raise NotImplementedError

    def _build_state_names(self):
        """
        Setting of the state names in the physical system.
        """
        raise NotImplementedError

    def _set_indices(self):
        """
        Setting of indices to faster access the arrays during integration.
        """
        self._omega_ode_idx = self._mechanical_load.OMEGA_IDX
        self._load_ode_idx = list(range(len(self._mechanical_load.state_names)))
        self._ode_currents_idx = list(range(
            self._load_ode_idx[-1] + 1, self._load_ode_idx[-1] + 1 + len(self._electrical_motor.CURRENTS)
        ))
        self._motor_ode_idx = self._ode_currents_idx
        self.OMEGA_IDX = self.mechanical_load.OMEGA_IDX
        self.TORQUE_IDX = len(self.mechanical_load.state_names)
        currents_lower = self.TORQUE_IDX + 1
        currents_upper = currents_lower + len(self._electrical_motor.CURRENTS)
        self.CURRENTS_IDX = list(range(currents_lower, currents_upper))
        voltages_lower = currents_upper
        voltages_upper = voltages_lower + len(self._electrical_motor.VOLTAGES)
        self.VOLTAGES_IDX = list(range(voltages_lower, voltages_upper))
        self.U_SUP_IDX = list(range(voltages_upper, voltages_upper + self._supply.voltage_len))

    def simulate(self, action, *_, **__):
        # Docstring of superclass
        ode_state = self._ode_solver.y
        i_in = self._electrical_motor.i_in(ode_state[self._ode_currents_idx])
        switching_times = self._converter.set_action(action, self._t)

        for t in switching_times[:-1]:
            i_sup = self._converter.i_sup(i_in)
            u_sup = self._supply.get_voltage(self._t, i_sup)
            u_in = self._converter.convert(i_in, self._ode_solver.t)
            u_in = [u * u_s for u in u_in for u_s in u_sup]
            self._ode_solver.set_f_params(u_in)
            ode_state = self._ode_solver.integrate(t)
            i_in = self._electrical_motor.i_in(ode_state[self._ode_currents_idx])
        
        i_sup = self._converter.i_sup(i_in)
        u_sup = self._supply.get_voltage(self._t, i_sup)
        u_in = self._converter.convert(i_in, self._ode_solver.t)
        u_in = [u * u_s for u in u_in for u_s in u_sup]
        self._ode_solver.set_f_params(u_in)
        ode_state = self._ode_solver.integrate(self._t + self._tau)
        self._t = self._ode_solver.t
        self._k += 1
        torque = self._electrical_motor.torque(ode_state[self._motor_ode_idx])
        noise = self._noise_generator.noise()

        n_mech_states = len(self.mechanical_load.state_names)
        motor_state = ode_state[n_mech_states:]
        self.system_state[:n_mech_states] = ode_state[:n_mech_states]
        self.system_state[self.TORQUE_IDX] = torque
        self.system_state[self.CURRENTS_IDX] = \
            motor_state[self._electrical_motor.CURRENTS_IDX]
        self.system_state[self.VOLTAGES_IDX] = u_in
        self.system_state[self.U_SUP_IDX] = u_sup
        return (self.system_state + noise) / self._limits

    def _system_equation(self, t, state, u_in, **__):
        """
        Systems differential equation system.

        It is a concatenation of the motors electrical ode system and the mechanical ode system.

        Args:
            t(float): Current systems time
            state(ndarray(float)): Current systems ODE-State
            u_in(list(float)): Input voltages from the converter

        Returns:
            ndarray(float): The derivatives of the ODE-State. Based on this, the Ode Solver calculates the next state.
        """
        if self._system_eq_placeholder is None:

            motor_derivative = self._electrical_motor.electrical_ode(
                state[self._motor_ode_idx], u_in, state[self._omega_ode_idx]
            )
            torque = self._electrical_motor.torque(state[self._motor_ode_idx])
            load_derivative = self._mechanical_load.mechanical_ode(t, state[
                self._load_ode_idx], torque)
            self._system_eq_placeholder = np.concatenate((load_derivative,
                                                          motor_derivative))
            self._motor_deriv_size = motor_derivative.size
            self._load_deriv_size = load_derivative.size
        else:
            self._system_eq_placeholder[:self._load_deriv_size] = \
                self._mechanical_load.mechanical_ode(
                    t, state[self._load_ode_idx],
                    self._electrical_motor.torque(state[self._motor_ode_idx])
                ).ravel()
            self._system_eq_placeholder[self._load_deriv_size:] = \
                self._electrical_motor.electrical_ode(
                    state[self._motor_ode_idx], u_in, state[self._omega_ode_idx]
                ).ravel()

        return self._system_eq_placeholder

    def _system_jacobian(self, t, state, u_in, **__):
        motor_jac, el_state_over_omega, torque_over_el_state = self._electrical_motor.electrical_jacobian(
            state[self._motor_ode_idx], u_in, state[self._omega_ode_idx]
        )
        torque = self._electrical_motor.torque(state[self._motor_ode_idx])
        load_jac, load_over_torque = self._mechanical_load.mechanical_jacobian(
            t, state[self._load_ode_idx], torque
        )
        system_jac = np.zeros((state.shape[0], state.shape[0]))
        system_jac[:load_jac.shape[0], :load_jac.shape[1]] = load_jac
        system_jac[-motor_jac.shape[0]:, -motor_jac.shape[1]:] = motor_jac
        system_jac[-motor_jac.shape[0]:, [self._omega_ode_idx]] = el_state_over_omega.reshape((-1, 1))
        system_jac[:load_jac.shape[0], load_jac.shape[1]:] = np.matmul(
            load_over_torque.reshape(-1, 1), torque_over_el_state.reshape(1, -1)
        )
        return system_jac

    def reset(self, *_):
        """
        Reset all the systems modules to an initial state.

        Returns:
             The new state of the system.
        """
        motor_state = self._electrical_motor.reset(
            state_space=self.state_space,
            state_positions=self.state_positions)
        mechanical_state = self._mechanical_load.reset(
            state_space=self.state_space,
            state_positions=self.state_positions,
            nominal_state=self.nominal_state)
        ode_state = np.concatenate((mechanical_state, motor_state))
        u_sup = self.supply.reset()
        u_in = self.converter.reset()
        u_in = [u * u_s for u in u_in for u_s in u_sup]
        torque = self.electrical_motor.torque(motor_state)
        noise = self._noise_generator.reset()
        self._t = 0
        self._k = 0
        self._ode_solver.set_initial_value(ode_state, self._t)
        system_state = np.concatenate((
            ode_state[:len(self._mechanical_load.state_names)],
            [torque],
            motor_state[self._electrical_motor.CURRENTS_IDX],
            u_in,
            u_sup
        ))
        return (system_state + noise) / self._limits


class DcMotorSystem(SCMLSystem):
    """
    SCML-System that can be used for all DC Motors.
    """

    def _build_state_names(self):
        # Docstring of superclass
        return (
            self._mechanical_load.state_names
            + ['torque']
            + self._electrical_motor.CURRENTS
            + self._electrical_motor.VOLTAGES
            + ['u_sup']
        )

    def _build_state_space(self, state_names):
        # Docstring of superclass
        low, high = self._electrical_motor.get_state_space(self._converter.currents, self._converter.voltages)
        low_mechanical, high_mechanical = self._mechanical_load.get_state_space((low['omega'], high['omega']))
        low.update(low_mechanical)
        high.update(high_mechanical)
        high['u_sup'] = self._supply.supply_range[1] / self._supply.u_nominal
        if self._supply.supply_range[0] != self._supply.supply_range[1]:
            low['u_sup'] = self._supply.supply_range[0] / self._supply.u_nominal
        else:
            low['u_sup'] = 0
        low = set_state_array(low, state_names)
        high = set_state_array(high, state_names)
        return Box(low, high)


class ThreePhaseMotorSystem(SCMLSystem):
    """
    SCML-System that implements the basic transformations needed for three phase drives.
    """
    def abc_to_alphabeta_space(self, abc_quantities):
        """
        Transformation from abc to alphabeta space

        Args:
            abc_quantities: Three quantities in abc-space (e.g. (u_a, u_b, u_c) or (i_a, i_b, i_c))

        Returns:
            (quantity_alpha, quantity_beta): The quantities in the alphabeta-space
        """
        alphabeta_quantity = self._electrical_motor.t_23(abc_quantities)
        return alphabeta_quantity

    def alphabeta_to_abc_space(self, alphabeta_quantities):
        """
        Transformation from dq to abc space

        Args:
            alphabeta_quantities: Two quantities in alphabeta-space (e.g. (u_alpha, u_beta) or (i_alpha, i_beta))

        Returns:
            (quantity_a, quantity_b, quantity_c): The quantities in the abc-space
        """
        return self._electrical_motor.t_32(alphabeta_quantities)

    def abc_to_dq_space(self, abc_quantities, epsilon_el, normed_epsilon=False):
        """
        Transformation from abc to dq space

        Args:
            abc_quantities: Three quantities in abc-space (e.g. (u_a, u_b, u_c) or (i_a, i_b, i_c))
            epsilon_el: Electrical angle of the motor
            normed_epsilon(bool): True, if epsilon is normed to [-1,1] else in [-pi, pi] (default)

        Returns:
            (quantity_d, quantity_q): The quantities in the dq-space
        """
        if normed_epsilon:
            epsilon_el *= np.pi
        dq_quantity = self._electrical_motor.q_inv(self._electrical_motor.t_23(abc_quantities), epsilon_el)
        return dq_quantity

    def dq_to_abc_space(self, dq_quantities, epsilon_el, normed_epsilon=False):
        """
        Transformation from dq to abc space

        Args:
            dq_quantities: Three quantities in dq-space (e.g. (u_d, u_q) or (i_d, i_q))
            epsilon_el: Electrical angle of the motor
            normed_epsilon(bool): True, if epsilon is normed to [-1,1] else in [-pi, pi] (default)

        Returns:
            (quantity_a, quantity_b, quantity_c): The quantities in the abc-space
        """
        if normed_epsilon:
            epsilon_el *= np.pi
        return self._electrical_motor.t_32(self._electrical_motor.q(dq_quantities, epsilon_el))

    def alphabeta_to_dq_space(self, alphabeta_quantities, epsilon_el, normed_epsilon=False):
        """
        Transformation from alphabeta to dq space

        Args:
            alphabeta_quantities: Two quantities in alphabeta-space (e.g. (u_alpha, u_beta) or (i_alpha, i_beta))
            epsilon_el: Electrical angle of the motor
            normed_epsilon(bool): True, if epsilon is normed to [-1,1] else in [-pi, pi] (default)

        Returns:
            (quantity_d, quantity_q): The quantities in the dq-space
        """
        if normed_epsilon:
            epsilon_el *= np.pi
        dq_quantity = self._electrical_motor.q_inv(alphabeta_quantities, epsilon_el)
        return dq_quantity

    def dq_to_alphabeta_space(self, dq_quantities, epsilon_el, normed_epsilon=False):
        """
        Transformation from dq to alphabeta space

        Args:
            dq_quantities: Two quantities in dq-space (e.g. (u_d, u_q) or (i_d, i_q))
            epsilon_el: Electrical angle of the motor
            normed_epsilon(bool): True, if epsilon is normed to [-1,1] else in [-pi, pi] (default)

        Returns:
            (quantity_alpha, quantity_beta): The quantities in the alphabeta-space
        """
        if normed_epsilon:
            epsilon_el *= np.pi
        return self._electrical_motor.q(dq_quantities, epsilon_el)


class SynchronousMotorSystem(ThreePhaseMotorSystem):
    """
    SCML-System that can be used with all Synchronous Motors
    """

    def __init__(self, control_space='abc', **kwargs):
        """
        Args:
            control_space(str):('abc' or 'dq') Choose, if actions the actions space is in dq or abc space
            kwargs: Further arguments to pass tp SCMLSystem
        """
        super().__init__(**kwargs)
        self.control_space = control_space
        if control_space == 'dq':
            assert type(self._converter.action_space) == Box, \
                'dq-control space is only available for Continuous Controlled Converters'
            self._action_space = Box(-1, 1, shape=(2,))

    def _build_state_space(self, state_names):
        # Docstring of superclass
        low = -1 * np.ones_like(state_names, dtype=float)
        low[self.U_SUP_IDX] = 0.0
        high = np.ones_like(state_names, dtype=float)
        return Box(low, high)

    def _build_state_names(self):
        # Docstring of superclass
        return (
            self._mechanical_load.state_names +['torque',
                                                'i_a', 'i_b', 'i_c', 'i_sd', 'i_sq',
                                                'u_a', 'u_b', 'u_c', 'u_sd', 'u_sq',
                                                'epsilon', 'u_sup',
                                                ]
        )

    def _set_indices(self):
        # Docstring of superclass
        self._omega_ode_idx = self._mechanical_load.OMEGA_IDX
        self._load_ode_idx = list(range(len(self._mechanical_load.state_names)))
        self._ode_currents_idx = list(range(
            self._load_ode_idx[-1] + 1, self._load_ode_idx[-1] + 1 + len(self._electrical_motor.CURRENTS)
        ))
        self._motor_ode_idx = self._ode_currents_idx
        self._motor_ode_idx += [self._motor_ode_idx[-1] + 1]
        self._ode_currents_idx = self._motor_ode_idx[:-1]
        self.OMEGA_IDX = self.mechanical_load.OMEGA_IDX
        self.TORQUE_IDX = len(self.mechanical_load.state_names)
        currents_lower = self.TORQUE_IDX + 1
        currents_upper = currents_lower + 5
        self.CURRENTS_IDX = list(range(currents_lower, currents_upper))
        voltages_lower = currents_upper
        voltages_upper = voltages_lower + 5
        self.VOLTAGES_IDX = list(range(voltages_lower, voltages_upper))
        self.EPSILON_IDX = voltages_upper
        self.U_SUP_IDX = list(range(self.EPSILON_IDX + 1, self.EPSILON_IDX + 1 + self._supply.voltage_len))
        self._ode_epsilon_idx = self._motor_ode_idx[-1]

    def simulate(self, action, *_, **__):
        # Docstring of superclass
        ode_state = self._ode_solver.y
        eps = ode_state[self._ode_epsilon_idx]
        if self.control_space == 'dq':
            action = self.dq_to_abc_space(action, eps)
        i_in = self.dq_to_abc_space(self._electrical_motor.i_in(ode_state[self._ode_currents_idx]), eps)
        switching_times = self._converter.set_action(action, self._t)

        for t in switching_times[:-1]:
            i_sup = self._converter.i_sup(i_in)
            u_sup = self._supply.get_voltage(self._t, i_sup)
            u_in = self._converter.convert(i_in, self._ode_solver.t)
<<<<<<< HEAD
            u_in = [u * u_s for u in u_in for u_s in u_sup]
            u_qd = self.abc_to_dq_space(u_in, eps)
            self._ode_solver.set_f_params(u_qd)
=======
            u_in = [u * u_sup for u in u_in]
            u_dq = self.abc_to_dq_space(u_in, eps)
            self._ode_solver.set_f_params(u_dq)
>>>>>>> 1a1f64f6
            ode_state = self._ode_solver.integrate(t)
            eps = ode_state[self._ode_epsilon_idx]
            i_in = self.dq_to_abc_space(self._electrical_motor.i_in(ode_state[self._ode_currents_idx]), eps)

        i_sup = self._converter.i_sup(i_in)
        u_sup = self._supply.get_voltage(self._t, i_sup)
        u_in = self._converter.convert(i_in, self._ode_solver.t)
<<<<<<< HEAD
        u_in = [u * u_s for u in u_in for u_s in u_sup]
        u_qd = self.abc_to_dq_space(u_in, eps)
        self._ode_solver.set_f_params(u_qd)
=======
        u_in = [u * u_sup for u in u_in]
        u_dq = self.abc_to_dq_space(u_in, eps)
        self._ode_solver.set_f_params(u_dq)
>>>>>>> 1a1f64f6
        ode_state = self._ode_solver.integrate(self._t + self._tau)
        self._t = self._ode_solver.t
        self._k += 1
        torque = self._electrical_motor.torque(ode_state[self._motor_ode_idx])
        noise = self._noise_generator.noise()
        mechanical_state = ode_state[self._load_ode_idx]
        i_dq = ode_state[self._ode_currents_idx]
        i_abc = list(
            self.dq_to_abc_space(i_dq, eps)
        )
        eps = ode_state[self._ode_epsilon_idx] % (2 * np.pi)
        if eps > np.pi:
            eps -= 2 * np.pi

        system_state = np.concatenate((
            mechanical_state,
            [torque],
            i_abc, i_dq,
            u_in, u_dq,
            [eps],
            u_sup
        ))
        return (system_state + noise) / self._limits

    def reset(self, *_):
        # Docstring of superclass
        motor_state = self._electrical_motor.reset(
            state_space=self.state_space,
            state_positions=self.state_positions)
        mechanical_state = self._mechanical_load.reset(
            state_positions=self.state_positions,
            state_space=self.state_space,
            nominal_state=self.nominal_state)
        ode_state = np.concatenate((mechanical_state, motor_state))
        u_sup = self.supply.reset()
        eps = ode_state[self._ode_epsilon_idx]
        if eps > np.pi:
            eps -= 2 * np.pi
        u_abc = self.converter.reset()
<<<<<<< HEAD
        u_abc = [u * u_s for u in u_abc for u_s in u_sup]
        u_qd = self.abc_to_dq_space(u_abc, eps)
        i_qd = ode_state[self._ode_currents_idx]
        i_abc = self.dq_to_abc_space(i_qd, eps)
=======
        u_abc = [u * u_sup for u in u_abc]
        u_dq = self.abc_to_dq_space(u_abc, eps)
        i_dq = ode_state[self._ode_currents_idx]
        i_abc = self.dq_to_abc_space(i_dq, eps)
>>>>>>> 1a1f64f6
        torque = self.electrical_motor.torque(motor_state)
        noise = self._noise_generator.reset()
        self._t = 0
        self._k = 0
        self._ode_solver.set_initial_value(ode_state, self._t)
        system_state = np.concatenate((
            mechanical_state,
            [torque],
            i_abc, i_dq,
            u_abc, u_dq,
            [eps],
            u_sup,
        ))
        return (system_state + noise) / self._limits


class SquirrelCageInductionMotorSystem(ThreePhaseMotorSystem):
    """
    SCML-System for the Squirrel Cage Induction Motor
    """
    def __init__(self, control_space='abc', ode_solver='scipy.ode', **kwargs):
        """
        Args:
            control_space(str):('abc' or 'dq') Choose, if actions the actions space is in dq or abc space
            kwargs: Further arguments to pass tp SCMLSystem
        """
        super().__init__(ode_solver=ode_solver, **kwargs)
        self.control_space = control_space
        if control_space == 'dq':
            self._action_space = Box(-1, 1, shape=(2,))

    def _build_state_space(self, state_names):
        # Docstring of superclass
        low = -1 * np.ones_like(state_names, dtype=float)
        low[self.U_SUP_IDX] = 0.0
        high = np.ones_like(state_names, dtype=float)
        return Box(low, high)

    def _build_state_names(self):
        # Docstring of superclass
        return (
            self._mechanical_load.state_names + ['torque',
                                                 'i_sa', 'i_sb', 'i_sc', 'i_sd', 'i_sq',
                                                 'u_sa', 'u_sb', 'u_sc', 'u_sd', 'u_sq',
                                                 'epsilon', 'u_sup',
                                                 ]
        )

    def _set_indices(self):
        # Docstring of superclass
        super()._set_indices()
        self._motor_ode_idx += range(self._motor_ode_idx[-1] + 1, self._motor_ode_idx[-1] + 1 + len(self._electrical_motor.FLUXES))
        self._motor_ode_idx += [self._motor_ode_idx[-1] + 1]

        self._ode_currents_idx = self._motor_ode_idx[self._electrical_motor.I_SALPHA_IDX:self._electrical_motor.I_SBETA_IDX + 1]
        self._ode_flux_idx = self._motor_ode_idx[self._electrical_motor.PSI_RALPHA_IDX:self._electrical_motor.PSI_RBETA_IDX + 1]

        self.OMEGA_IDX = self.mechanical_load.OMEGA_IDX
        self.TORQUE_IDX = len(self.mechanical_load.state_names)
        currents_lower = self.TORQUE_IDX + 1
        currents_upper = currents_lower + 5
        self.CURRENTS_IDX = list(range(currents_lower, currents_upper))
        voltages_lower = currents_upper
        voltages_upper = voltages_lower + 5
        self.VOLTAGES_IDX = list(range(voltages_lower, voltages_upper))
        self.EPSILON_IDX = voltages_upper
        self.U_SUP_IDX = list(range(self.EPSILON_IDX + 1, self.EPSILON_IDX + 1 + self._supply.voltage_len))
        self._ode_epsilon_idx = self._motor_ode_idx[-1]

    def calculate_field_angle(self, state):
        psi_ralpha = state[self._ode_flux_idx[0]]
        psi_rbeta = state[self._ode_flux_idx[1]]
        eps_fs = np.arctan2(psi_rbeta, psi_ralpha)
        return eps_fs

    def simulate(self, action, *_, **__):
        # Docstring of superclass
        ode_state = self._ode_solver.y

        eps_fs = self.calculate_field_angle(ode_state)

        if self.control_space == 'dq':
            action = self.dq_to_abc_space(action, eps_fs)

        i_in = self.alphabeta_to_abc_space(self._electrical_motor.i_in(ode_state[self._ode_currents_idx]))
        switching_times = self._converter.set_action(action, self._t)

        for t in switching_times[:-1]:
            i_sup = self._converter.i_sup(i_in)
            u_sup = self._supply.get_voltage(self._t, i_sup)
            u_in = self._converter.convert(i_in, self._ode_solver.t)
            u_in = [u * u_s for u in u_in for u_s in u_sup]
            u_alphabeta = self.abc_to_alphabeta_space(u_in)
            self._ode_solver.set_f_params(u_alphabeta)
            ode_state = self._ode_solver.integrate(t)
            eps_fs = self.calculate_field_angle(ode_state)
            i_in = self.alphabeta_to_abc_space(self._electrical_motor.i_in(ode_state[self._ode_currents_idx]))

        i_sup = self._converter.i_sup(i_in)
        u_sup = self._supply.get_voltage(self._t, i_sup)
        u_in = self._converter.convert(i_in, self._ode_solver.t)
<<<<<<< HEAD
        u_in = [u * u_s for u in u_in for u_s in u_sup]
        u_qd = self.abc_to_dq_space(u_in, eps_fs)
=======
        u_in = [u * u_sup for u in u_in]
        u_dq = self.abc_to_dq_space(u_in, eps_fs)
>>>>>>> 1a1f64f6
        u_alphabeta = self.abc_to_alphabeta_space(u_in)
        self._ode_solver.set_f_params(u_alphabeta)
        ode_state = self._ode_solver.integrate(self._t + self._tau)
        self._t = self._ode_solver.t
        self._k += 1
        torque = self._electrical_motor.torque(ode_state[self._motor_ode_idx])
        noise = self._noise_generator.noise()
        mechanical_state = ode_state[self._load_ode_idx]
        i_dq = self.alphabeta_to_dq_space(ode_state[self._ode_currents_idx], eps_fs)
        i_abc = list(self.dq_to_abc_space(i_dq, eps_fs))

        eps = ode_state[self._ode_epsilon_idx] % (2 * np.pi)
        if eps > np.pi:
            eps -= 2 * np.pi

        system_state = np.concatenate((
            mechanical_state, [torque],
            i_abc, i_dq,
            u_in, u_dq,
            [eps],
            u_sup
        ))
        return (system_state + noise) / self._limits

    def reset(self, *_):
        # Docstring of superclass
        mechanical_state = self._mechanical_load.reset(
            state_positions=self.state_positions,
            state_space=self.state_space,
            nominal_state=self.nominal_state)
        motor_state = self._electrical_motor.reset(
            state_space=self.state_space,
            state_positions=self.state_positions,
            omega=mechanical_state)
        ode_state = np.concatenate((mechanical_state, motor_state))
        u_sup = self.supply.reset()

        eps = ode_state[self._ode_epsilon_idx]
        eps_fs = self.calculate_field_angle(ode_state)

        if eps > np.pi:
            eps -= 2 * np.pi

        u_abc = self.converter.reset()
<<<<<<< HEAD
        u_abc = [u * u_s for u in u_abc for u_s in u_sup]
        u_qd = self.abc_to_dq_space(u_abc, eps_fs)
        i_qd = self.alphabeta_to_dq_space(ode_state[self._ode_currents_idx], eps_fs)
        i_abc = self.dq_to_abc_space(i_qd, eps_fs)
=======
        u_abc = [u * u_sup for u in u_abc]
        u_dq = self.abc_to_dq_space(u_abc, eps_fs)
        i_dq = self.alphabeta_to_dq_space(ode_state[self._ode_currents_idx], eps_fs)
        i_abc = self.dq_to_abc_space(i_dq, eps_fs)
>>>>>>> 1a1f64f6
        torque = self.electrical_motor.torque(motor_state)
        noise = self._noise_generator.reset()
        self._t = 0
        self._k = 0
        self._ode_solver.set_initial_value(ode_state, self._t)
        system_state = np.concatenate([
            mechanical_state, [torque],
            i_abc, i_dq,
            u_abc, u_dq,
            [eps],
            u_sup
        ])
        return (system_state + noise) / self._limits


class DoublyFedInductionMotorSystem(ThreePhaseMotorSystem):
    """
    SCML-System for the Doubly Fed Induction Motor
    """
    def __init__(self, control_space='abc', ode_solver='scipy.ode', **kwargs):
        """
        Args:
            control_space(str):('abc' or 'dq') Choose, if actions the actions space is in dq or abc space
            kwargs: Further arguments to pass tp SCMLSystem
        """
        super().__init__(ode_solver=ode_solver, **kwargs)
        self.control_space = control_space
        if control_space == 'dq':
            self._action_space = Box(-1, 1, shape=(4,))

        self.stator_voltage_space_idx = 0
        self.stator_voltage_low_idx = 0
        self.stator_voltage_high_idx = self.stator_voltage_low_idx + \
                                       self._converter.subsignal_voltage_space_dims[self.stator_voltage_space_idx]

        self.rotor_voltage_space_idx = 1
        self.rotor_voltage_low_idx = self.stator_voltage_high_idx
        self.rotor_voltage_high_idx = self.rotor_voltage_low_idx + \
                                       self._converter.subsignal_voltage_space_dims[self.rotor_voltage_space_idx]

    def _set_limits(self):
        """
        Method to set the physical limits from the modules.
        """
        for ind, state in enumerate(self._state_names):
            motor_lim = self._electrical_motor.limits.get(state, np.inf)
            mechanical_lim = self._mechanical_load.limits.get(state, np.inf)
            self._limits[ind] = min(motor_lim, mechanical_lim)
        self._limits[self._state_positions['u_sup']] = self.supply.u_nominal

    def _build_state_space(self, state_names):
        # Docstring of superclass
        low = -1 * np.ones_like(state_names, dtype=float)
        low[self.U_SUP_IDX] = 0.0
        high = np.ones_like(state_names, dtype=float)
        return Box(low, high)

    def _build_state_names(self):
        # Docstring of superclass
        names_l = self._mechanical_load.state_names + ['torque',
                                                       'i_sa', 'i_sb', 'i_sc', 'i_sd', 'i_sq',
                                                       'i_ra', 'i_rb', 'i_rc', 'i_rd', 'i_rq',
                                                       'u_sa', 'u_sb', 'u_sc', 'u_sd', 'u_sq',
                                                       'u_ra', 'u_rb', 'u_rc', 'u_rd', 'u_rq',
                                                       'epsilon', 'u_sup',
                                                       ]
        return names_l

    def _set_indices(self):
        # Docstring of superclass
        super()._set_indices()
        self._motor_ode_idx += range(self._motor_ode_idx[-1] + 1, self._motor_ode_idx[-1] + 1 + len(self._electrical_motor.FLUXES))
        self._motor_ode_idx += [self._motor_ode_idx[-1] + 1]

        self._ode_currents_idx = self._motor_ode_idx[self._electrical_motor.I_SALPHA_IDX:self._electrical_motor.I_SBETA_IDX + 1]
        self._ode_flux_idx = self._motor_ode_idx[self._electrical_motor.PSI_RALPHA_IDX:self._electrical_motor.PSI_RBETA_IDX + 1]

        self.OMEGA_IDX = self.mechanical_load.OMEGA_IDX
        self.TORQUE_IDX = len(self.mechanical_load.state_names)
        currents_lower = self.TORQUE_IDX + 1
        currents_upper = currents_lower + 10
        self.CURRENTS_IDX = list(range(currents_lower, currents_upper))
        voltages_lower = currents_upper
        voltages_upper = voltages_lower + 10
        self.VOLTAGES_IDX = list(range(voltages_lower, voltages_upper))
        self.EPSILON_IDX = voltages_upper
        self.U_SUP_IDX = list(range(self.EPSILON_IDX + 1, self.EPSILON_IDX + 1 + self._supply.voltage_len))

        self._ode_epsilon_idx = self._motor_ode_idx[-1]

    def calculate_field_angle(self, state):
        # field angle is calculated from states
        psi_ralpha = state[self._motor_ode_idx[self._electrical_motor.PSI_RALPHA_IDX]]
        psi_rbeta = state[self._motor_ode_idx[self._electrical_motor.PSI_RBETA_IDX]]
        eps_fs = np.arctan2(psi_rbeta, psi_ralpha)
        return eps_fs

    def calculate_rotor_current(self, state):
        # rotor current is calculated from states
        mp = self._electrical_motor.motor_parameter
        l_r = mp['l_m'] + mp['l_sigr']

        i_salpha = state[self._motor_ode_idx[self._electrical_motor.I_SALPHA_IDX]]
        i_sbeta = state[self._motor_ode_idx[self._electrical_motor.I_SBETA_IDX]]
        psi_ralpha = state[self._motor_ode_idx[self._electrical_motor.PSI_RALPHA_IDX]]
        psi_rbeta = state[self._motor_ode_idx[self._electrical_motor.PSI_RBETA_IDX]]

        i_ralpha = 1 / l_r * psi_ralpha - mp['l_m'] / l_r * i_salpha
        i_rbeta = 1 / l_r * psi_rbeta - mp['l_m'] / l_r * i_sbeta
        return [i_ralpha, i_rbeta]


    def simulate(self, action, *_, **__):
        # Docstring of superclass

        # Coordinate Systems used here:
        # alphabeta refers to the stator-fixed two-phase reference frame
        # gammadelta refers to the rotor-fixed two-phase reference frame
        # abc refers to the stator-fixed three-phase reference frame
        # def refers to the rotor-fixed three-phase reference frame
        # dq refers to the field-oriented (two-phase) reference frame
        # e.g. u_rdef is the rotor voltage representation in the rotor-fixed three-phase reference frame
        # u_rabc ist the rotor voltage representation in the stator-fixed three-phase reference frame

        ode_state = self._ode_solver.y

        eps_field = self.calculate_field_angle(ode_state)
        eps_el = ode_state[self._ode_epsilon_idx]

        # convert dq input voltage to abc
        if self.control_space == 'dq':
            stator_input_len = len(self._electrical_motor.STATOR_VOLTAGES)
            rotor_input_len = len(self._electrical_motor.ROTOR_VOLTAGES)
            action_stator = action[:stator_input_len]
            action_rotor = action[stator_input_len:stator_input_len + rotor_input_len]
            action_stator = self.dq_to_abc_space(action_stator, eps_field)
            action_rotor = self.dq_to_abc_space(action_rotor, eps_field-eps_el)
            action = np.concatenate((action_stator, action_rotor)).tolist()

        i_sabc = self.alphabeta_to_abc_space(self._electrical_motor.i_in(ode_state[self._ode_currents_idx]))
        i_rdef = self.alphabeta_to_abc_space(self.calculate_rotor_current(ode_state))
        switching_times = self._converter.set_action(action, self._t)

        for t in switching_times[:-1]:
            i_sup = self._converter.i_sup(np.concatenate((i_sabc, i_rdef)))
            u_sup = self._supply.get_voltage(self._t, i_sup)
            u_in = self._converter.convert(np.concatenate([i_sabc, i_rdef]).tolist(), self._ode_solver.t)
            u_in = [u * u_s for u in u_in for u_s in u_sup]
            u_sabc = u_in[self.stator_voltage_low_idx:self.stator_voltage_high_idx]
            u_rdef = u_in[self.rotor_voltage_low_idx:self.rotor_voltage_high_idx]
            u_rdq = self.abc_to_dq_space(u_rdef, eps_field-eps_el)
            u_salphabeta = self.abc_to_alphabeta_space(u_sabc)
            u_ralphabeta = self.dq_to_alphabeta_space(u_rdq, eps_field)

            u_sr_alphabeta = np.array([u_salphabeta, u_ralphabeta])
            self._ode_solver.set_f_params(u_sr_alphabeta)
            ode_state = self._ode_solver.integrate(t)

            eps_field = self.calculate_field_angle(ode_state)
            eps_el = ode_state[self._ode_epsilon_idx]
            i_sabc = self.alphabeta_to_abc_space(self._electrical_motor.i_in(ode_state[self._ode_currents_idx]))
            i_rdef = self.alphabeta_to_abc_space(self.calculate_rotor_current(ode_state))
            
        i_sup = self._converter.i_sup(np.concatenate((i_sabc, i_rdef)))
        u_sup = self._supply.get_voltage(self._t, i_sup)
        u_in = self._converter.convert(np.concatenate([i_sabc, i_rdef]).tolist(), self._ode_solver.t)
        u_in = [u * u_s for u in u_in for u_s in u_sup]
        u_sabc = u_in[self.stator_voltage_low_idx:self.stator_voltage_high_idx]
        u_rdef = u_in[self.rotor_voltage_low_idx:self.rotor_voltage_high_idx]
        u_sdq = self.abc_to_dq_space(u_sabc, eps_field)
        u_rdq = self.abc_to_dq_space(u_rdef, eps_field-eps_el)
        u_salphabeta = self.abc_to_alphabeta_space(u_sabc)
        u_ralphabeta = self.dq_to_alphabeta_space(u_rdq, eps_field)

        u_sr_alphabeta = np.array([u_salphabeta, u_ralphabeta])
        self._ode_solver.set_f_params(u_sr_alphabeta)
        ode_state = self._ode_solver.integrate(self._t + self._tau)
        self._t = self._ode_solver.t
        self._k += 1
        torque = self._electrical_motor.torque(ode_state[self._motor_ode_idx])
        noise = self._noise_generator.noise()
        mechanical_state = ode_state[self._load_ode_idx]

        i_sdq = self.alphabeta_to_dq_space(ode_state[self._ode_currents_idx], eps_field)
        i_sabc = list(self.dq_to_abc_space(i_sdq, eps_field))

        i_rdq = self.alphabeta_to_dq_space(self.calculate_rotor_current(ode_state), eps_field)
        i_rdef = list(self.dq_to_abc_space(i_rdq, eps_field-eps_el))

        eps_el = ode_state[self._ode_epsilon_idx] % (2 * np.pi)
        if eps_el > np.pi:
            eps_el -= 2 * np.pi

        system_state = np.concatenate((
            mechanical_state,
            [torque],
            i_sabc, i_sdq,
            i_rdef, i_rdq,
            u_sabc, u_sdq,
            u_rdef, u_rdq,
            [eps_el],
            u_sup,
        ))
        return (system_state + noise) / self._limits

    def reset(self, *_):
        # Docstring of superclass
        mechanical_state = self._mechanical_load.reset(
            state_positions=self.state_positions,
            state_space=self.state_space,
            nominal_state=self.nominal_state)
        motor_state = self._electrical_motor.reset(
            state_space=self.state_space,
            state_positions=self.state_positions,
            omega=mechanical_state)
        ode_state = np.concatenate((mechanical_state, motor_state))
        u_sup = self.supply.reset()

        eps_el = ode_state[self._ode_epsilon_idx]
        eps_field = self.calculate_field_angle(ode_state)

        if eps_el > np.pi:
            eps_el -= 2 * np.pi

        if eps_field > np.pi:
            eps_field -= 2 * np.pi

        u_sr_abcdef = self.converter.reset()
        u_sr_abcdef = [u * u_s for u in u_sr_abcdef for u_s in u_sup]
        u_sabc = u_sr_abcdef[self.stator_voltage_low_idx:self.stator_voltage_high_idx]
        u_rdef = u_sr_abcdef[self.rotor_voltage_low_idx:self.rotor_voltage_high_idx]
        u_sdq = self.abc_to_dq_space(u_sabc, eps_field)
        u_rdq = self.abc_to_dq_space(u_rdef, eps_field-eps_el)

        i_sdq = self.alphabeta_to_dq_space(ode_state[self._ode_currents_idx], eps_field)
        i_sabc = self.dq_to_abc_space(i_sdq, eps_field)

        i_rdq = self.alphabeta_to_dq_space(self.calculate_rotor_current(ode_state), eps_field-eps_el)
        i_rdef = self.dq_to_abc_space(i_rdq, eps_field-eps_el)

        torque = self.electrical_motor.torque(motor_state)
        noise = self._noise_generator.reset()
        self._t = 0
        self._k = 0
        self._ode_solver.set_initial_value(ode_state, self._t)
        system_state = np.concatenate([
            mechanical_state, [torque],
            i_sabc, i_sdq,
            i_rdef, i_rdq,
            u_sabc, u_sdq,
            u_rdef, u_rdq,
            [eps_el],
            u_sup
        ])
        return (system_state + noise) / self._limits
<|MERGE_RESOLUTION|>--- conflicted
+++ resolved
@@ -1,989 +1,958 @@
-import numpy as np
-from gym.spaces import Box
-from scipy.stats import truncnorm
-import warnings
-from ..core import PhysicalSystem
-from ..physical_systems import electric_motors as em, mechanical_loads as ml, converters as cv, \
-    voltage_supplies as vs, noise_generators as ng, solvers as sv
-from ..utils import instantiate, set_state_array
-
-
-class SCMLSystem(PhysicalSystem):
-    """
-    The SCML(Supply-Converter-Motor-Load)-System is used for the simulation of
-    a technical setting consisting of these components as well as a noise
-    generator and a solver for the electrical ODE of the motor and mechanical
-    ODE of the load.
-    """
-    OMEGA_IDX = 0
-    TORQUE_IDX = 1
-    CURRENTS_IDX = []
-    VOLTAGES_IDX = []
-    U_SUP_IDX = -1
-
-    @property
-    def limits(self):
-        return self._limits
-
-    @property
-    def nominal_state(self):
-        return self._nominal_state
-
-    @property
-    def supply(self):
-        """
-        The voltage supply instance in the physical system
-        """
-        return self._supply
-
-    @property
-    def converter(self):
-        """
-        The power electronic converter instance in the system
-        """
-        return self._converter
-
-    @property
-    def electrical_motor(self):
-        """
-        The electrical motor instance of the system
-        """
-        return self._electrical_motor
-
-    @property
-    def mechanical_load(self):
-        """
-        The mechanical load instance in the system
-        """
-        return self._mechanical_load
-
-    def __init__(self, converter, motor,
-                 load=None, supply='IdealVoltageSupply', ode_solver='euler',
-                 solver_kwargs=None, noise_generator=None, tau=1e-4,
-                 calc_jacobian=None, **kwargs):
-        """
-        Args:
-            converter(PowerElectronicConverter): Converter for the physical system
-            motor(ElectricMotor): Motor of the system
-            load(MechanicalLoad): Mechanical Load of the System
-            supply(VoltageSupply): Voltage Supply
-            ode_solver(OdeSolver): Ode Solver to use in this setting
-            solver_kwargs(dict): Special keyword arguments to be passed to the solver
-            noise_generator(NoiseGenerator):  Noise generator
-            tau(float): discrete time step of the system
-            calc_jacobian(bool): If True, the jacobian matrices will be taken into account for the ode-solvers.
-                Default: The jacobians are used, if available
-            kwargs(dict): Further arguments to pass to the modules while instantiation
-        """
-        self._converter = instantiate(cv.PowerElectronicConverter, converter, tau=tau, **kwargs)
-        self._electrical_motor = instantiate(em.ElectricMotor, motor, tau=tau, **kwargs)
-        load = load or ml.PolynomialStaticLoad(tau=tau, **kwargs)
-        self._mechanical_load = instantiate(ml.MechanicalLoad, load, tau=tau, **kwargs)
-        # If no special u_sup was passed, select the voltage limit of the motor
-        if 'u_sup' in kwargs.keys():
-            u_sup = kwargs['u_sup']
-        else:
-            u_sup = self._electrical_motor.limits['u']
-        self._supply = instantiate(vs.VoltageSupply, supply, u_nominal=u_sup, tau=tau, **kwargs)
-        noise_generator = noise_generator or ng.GaussianWhiteNoiseGenerator(tau=tau, **kwargs)
-        self._noise_generator = instantiate(ng.NoiseGenerator, noise_generator, **kwargs)
-        state_names = self._build_state_names()
-        self._noise_generator.set_state_names(state_names)
-        solver_kwargs = solver_kwargs or {}
-        self._ode_solver = instantiate(sv.OdeSolver, ode_solver, **solver_kwargs)
-        if calc_jacobian is None:
-            calc_jacobian = self._electrical_motor.HAS_JACOBIAN and self._mechanical_load.HAS_JACOBIAN
-        if calc_jacobian and self._electrical_motor.HAS_JACOBIAN and self._mechanical_load.HAS_JACOBIAN:
-            jac = self._system_jacobian
-        else:
-            jac = None
-        if calc_jacobian and jac is None:
-            warnings.warn('Jacobian Matrix is not provided for either the Motor or the Load Model')
-
-        self._ode_solver.set_system_equation(self._system_equation, jac)
-        self._mechanical_load.set_j_rotor(self._electrical_motor.motor_parameter['j_rotor'])
-        self._t = 0
-        self._set_indices()
-        state_space = self._build_state_space(state_names)
-        super().__init__(self._converter.action_space, state_space, state_names, tau)
-        self._limits = np.zeros_like(state_names, dtype=float)
-        self._nominal_state = np.zeros_like(state_names, dtype=float)
-        self._set_limits()
-        self._set_nominal_state()
-        self._noise_generator.set_signal_power_level(self._nominal_state)
-        self.system_state = np.zeros_like(state_names, dtype=float)
-        self._system_eq_placeholder = None
-        self._motor_deriv_size = None
-        self._load_deriv_size = None
-
-    def _set_limits(self):
-        """
-        Method to set the physical limits from the modules.
-        """
-        for ind, state in enumerate(self._state_names):
-            motor_lim = self._electrical_motor.limits.get(state, np.inf)
-            mechanical_lim = self._mechanical_load.limits.get(state, np.inf)
-            self._limits[ind] = min(motor_lim, mechanical_lim)
-        self._limits[self._state_positions['u_sup']] = self.supply.u_nominal
-
-    def _set_nominal_state(self):
-        """
-        Method to set the nominal values from the modules.
-        """
-        for ind, state in enumerate(self._state_names):
-            motor_nom = self._electrical_motor.nominal_values.get(state, np.inf)
-            mechanical_nom = self._mechanical_load.nominal_values.get(state, np.inf)
-            self._nominal_state[ind] = min(motor_nom, mechanical_nom)
-        self._nominal_state[self._state_positions['u_sup']] = self.supply.u_nominal
-
-    def _build_state_space(self, state_names):
-        """
-        Method to build the normalized state space (i.e. the maximum and minimum possible values for each state variable
-        normalized by the limits).
-
-        Args:
-            state_names(list(str)): list of the names of each state.
-        """
-        raise NotImplementedError
-
-    def _build_state_names(self):
-        """
-        Setting of the state names in the physical system.
-        """
-        raise NotImplementedError
-
-    def _set_indices(self):
-        """
-        Setting of indices to faster access the arrays during integration.
-        """
-        self._omega_ode_idx = self._mechanical_load.OMEGA_IDX
-        self._load_ode_idx = list(range(len(self._mechanical_load.state_names)))
-        self._ode_currents_idx = list(range(
-            self._load_ode_idx[-1] + 1, self._load_ode_idx[-1] + 1 + len(self._electrical_motor.CURRENTS)
-        ))
-        self._motor_ode_idx = self._ode_currents_idx
-        self.OMEGA_IDX = self.mechanical_load.OMEGA_IDX
-        self.TORQUE_IDX = len(self.mechanical_load.state_names)
-        currents_lower = self.TORQUE_IDX + 1
-        currents_upper = currents_lower + len(self._electrical_motor.CURRENTS)
-        self.CURRENTS_IDX = list(range(currents_lower, currents_upper))
-        voltages_lower = currents_upper
-        voltages_upper = voltages_lower + len(self._electrical_motor.VOLTAGES)
-        self.VOLTAGES_IDX = list(range(voltages_lower, voltages_upper))
-        self.U_SUP_IDX = list(range(voltages_upper, voltages_upper + self._supply.voltage_len))
-
-    def simulate(self, action, *_, **__):
-        # Docstring of superclass
-        ode_state = self._ode_solver.y
-        i_in = self._electrical_motor.i_in(ode_state[self._ode_currents_idx])
-        switching_times = self._converter.set_action(action, self._t)
-
-        for t in switching_times[:-1]:
-            i_sup = self._converter.i_sup(i_in)
-            u_sup = self._supply.get_voltage(self._t, i_sup)
-            u_in = self._converter.convert(i_in, self._ode_solver.t)
-            u_in = [u * u_s for u in u_in for u_s in u_sup]
-            self._ode_solver.set_f_params(u_in)
-            ode_state = self._ode_solver.integrate(t)
-            i_in = self._electrical_motor.i_in(ode_state[self._ode_currents_idx])
-        
-        i_sup = self._converter.i_sup(i_in)
-        u_sup = self._supply.get_voltage(self._t, i_sup)
-        u_in = self._converter.convert(i_in, self._ode_solver.t)
-        u_in = [u * u_s for u in u_in for u_s in u_sup]
-        self._ode_solver.set_f_params(u_in)
-        ode_state = self._ode_solver.integrate(self._t + self._tau)
-        self._t = self._ode_solver.t
-        self._k += 1
-        torque = self._electrical_motor.torque(ode_state[self._motor_ode_idx])
-        noise = self._noise_generator.noise()
-
-        n_mech_states = len(self.mechanical_load.state_names)
-        motor_state = ode_state[n_mech_states:]
-        self.system_state[:n_mech_states] = ode_state[:n_mech_states]
-        self.system_state[self.TORQUE_IDX] = torque
-        self.system_state[self.CURRENTS_IDX] = \
-            motor_state[self._electrical_motor.CURRENTS_IDX]
-        self.system_state[self.VOLTAGES_IDX] = u_in
-        self.system_state[self.U_SUP_IDX] = u_sup
-        return (self.system_state + noise) / self._limits
-
-    def _system_equation(self, t, state, u_in, **__):
-        """
-        Systems differential equation system.
-
-        It is a concatenation of the motors electrical ode system and the mechanical ode system.
-
-        Args:
-            t(float): Current systems time
-            state(ndarray(float)): Current systems ODE-State
-            u_in(list(float)): Input voltages from the converter
-
-        Returns:
-            ndarray(float): The derivatives of the ODE-State. Based on this, the Ode Solver calculates the next state.
-        """
-        if self._system_eq_placeholder is None:
-
-            motor_derivative = self._electrical_motor.electrical_ode(
-                state[self._motor_ode_idx], u_in, state[self._omega_ode_idx]
-            )
-            torque = self._electrical_motor.torque(state[self._motor_ode_idx])
-            load_derivative = self._mechanical_load.mechanical_ode(t, state[
-                self._load_ode_idx], torque)
-            self._system_eq_placeholder = np.concatenate((load_derivative,
-                                                          motor_derivative))
-            self._motor_deriv_size = motor_derivative.size
-            self._load_deriv_size = load_derivative.size
-        else:
-            self._system_eq_placeholder[:self._load_deriv_size] = \
-                self._mechanical_load.mechanical_ode(
-                    t, state[self._load_ode_idx],
-                    self._electrical_motor.torque(state[self._motor_ode_idx])
-                ).ravel()
-            self._system_eq_placeholder[self._load_deriv_size:] = \
-                self._electrical_motor.electrical_ode(
-                    state[self._motor_ode_idx], u_in, state[self._omega_ode_idx]
-                ).ravel()
-
-        return self._system_eq_placeholder
-
-    def _system_jacobian(self, t, state, u_in, **__):
-        motor_jac, el_state_over_omega, torque_over_el_state = self._electrical_motor.electrical_jacobian(
-            state[self._motor_ode_idx], u_in, state[self._omega_ode_idx]
-        )
-        torque = self._electrical_motor.torque(state[self._motor_ode_idx])
-        load_jac, load_over_torque = self._mechanical_load.mechanical_jacobian(
-            t, state[self._load_ode_idx], torque
-        )
-        system_jac = np.zeros((state.shape[0], state.shape[0]))
-        system_jac[:load_jac.shape[0], :load_jac.shape[1]] = load_jac
-        system_jac[-motor_jac.shape[0]:, -motor_jac.shape[1]:] = motor_jac
-        system_jac[-motor_jac.shape[0]:, [self._omega_ode_idx]] = el_state_over_omega.reshape((-1, 1))
-        system_jac[:load_jac.shape[0], load_jac.shape[1]:] = np.matmul(
-            load_over_torque.reshape(-1, 1), torque_over_el_state.reshape(1, -1)
-        )
-        return system_jac
-
-    def reset(self, *_):
-        """
-        Reset all the systems modules to an initial state.
-
-        Returns:
-             The new state of the system.
-        """
-        motor_state = self._electrical_motor.reset(
-            state_space=self.state_space,
-            state_positions=self.state_positions)
-        mechanical_state = self._mechanical_load.reset(
-            state_space=self.state_space,
-            state_positions=self.state_positions,
-            nominal_state=self.nominal_state)
-        ode_state = np.concatenate((mechanical_state, motor_state))
-        u_sup = self.supply.reset()
-        u_in = self.converter.reset()
-        u_in = [u * u_s for u in u_in for u_s in u_sup]
-        torque = self.electrical_motor.torque(motor_state)
-        noise = self._noise_generator.reset()
-        self._t = 0
-        self._k = 0
-        self._ode_solver.set_initial_value(ode_state, self._t)
-        system_state = np.concatenate((
-            ode_state[:len(self._mechanical_load.state_names)],
-            [torque],
-            motor_state[self._electrical_motor.CURRENTS_IDX],
-            u_in,
-            u_sup
-        ))
-        return (system_state + noise) / self._limits
-
-
-class DcMotorSystem(SCMLSystem):
-    """
-    SCML-System that can be used for all DC Motors.
-    """
-
-    def _build_state_names(self):
-        # Docstring of superclass
-        return (
-            self._mechanical_load.state_names
-            + ['torque']
-            + self._electrical_motor.CURRENTS
-            + self._electrical_motor.VOLTAGES
-            + ['u_sup']
-        )
-
-    def _build_state_space(self, state_names):
-        # Docstring of superclass
-        low, high = self._electrical_motor.get_state_space(self._converter.currents, self._converter.voltages)
-        low_mechanical, high_mechanical = self._mechanical_load.get_state_space((low['omega'], high['omega']))
-        low.update(low_mechanical)
-        high.update(high_mechanical)
-        high['u_sup'] = self._supply.supply_range[1] / self._supply.u_nominal
-        if self._supply.supply_range[0] != self._supply.supply_range[1]:
-            low['u_sup'] = self._supply.supply_range[0] / self._supply.u_nominal
-        else:
-            low['u_sup'] = 0
-        low = set_state_array(low, state_names)
-        high = set_state_array(high, state_names)
-        return Box(low, high)
-
-
-class ThreePhaseMotorSystem(SCMLSystem):
-    """
-    SCML-System that implements the basic transformations needed for three phase drives.
-    """
-    def abc_to_alphabeta_space(self, abc_quantities):
-        """
-        Transformation from abc to alphabeta space
-
-        Args:
-            abc_quantities: Three quantities in abc-space (e.g. (u_a, u_b, u_c) or (i_a, i_b, i_c))
-
-        Returns:
-            (quantity_alpha, quantity_beta): The quantities in the alphabeta-space
-        """
-        alphabeta_quantity = self._electrical_motor.t_23(abc_quantities)
-        return alphabeta_quantity
-
-    def alphabeta_to_abc_space(self, alphabeta_quantities):
-        """
-        Transformation from dq to abc space
-
-        Args:
-            alphabeta_quantities: Two quantities in alphabeta-space (e.g. (u_alpha, u_beta) or (i_alpha, i_beta))
-
-        Returns:
-            (quantity_a, quantity_b, quantity_c): The quantities in the abc-space
-        """
-        return self._electrical_motor.t_32(alphabeta_quantities)
-
-    def abc_to_dq_space(self, abc_quantities, epsilon_el, normed_epsilon=False):
-        """
-        Transformation from abc to dq space
-
-        Args:
-            abc_quantities: Three quantities in abc-space (e.g. (u_a, u_b, u_c) or (i_a, i_b, i_c))
-            epsilon_el: Electrical angle of the motor
-            normed_epsilon(bool): True, if epsilon is normed to [-1,1] else in [-pi, pi] (default)
-
-        Returns:
-            (quantity_d, quantity_q): The quantities in the dq-space
-        """
-        if normed_epsilon:
-            epsilon_el *= np.pi
-        dq_quantity = self._electrical_motor.q_inv(self._electrical_motor.t_23(abc_quantities), epsilon_el)
-        return dq_quantity
-
-    def dq_to_abc_space(self, dq_quantities, epsilon_el, normed_epsilon=False):
-        """
-        Transformation from dq to abc space
-
-        Args:
-            dq_quantities: Three quantities in dq-space (e.g. (u_d, u_q) or (i_d, i_q))
-            epsilon_el: Electrical angle of the motor
-            normed_epsilon(bool): True, if epsilon is normed to [-1,1] else in [-pi, pi] (default)
-
-        Returns:
-            (quantity_a, quantity_b, quantity_c): The quantities in the abc-space
-        """
-        if normed_epsilon:
-            epsilon_el *= np.pi
-        return self._electrical_motor.t_32(self._electrical_motor.q(dq_quantities, epsilon_el))
-
-    def alphabeta_to_dq_space(self, alphabeta_quantities, epsilon_el, normed_epsilon=False):
-        """
-        Transformation from alphabeta to dq space
-
-        Args:
-            alphabeta_quantities: Two quantities in alphabeta-space (e.g. (u_alpha, u_beta) or (i_alpha, i_beta))
-            epsilon_el: Electrical angle of the motor
-            normed_epsilon(bool): True, if epsilon is normed to [-1,1] else in [-pi, pi] (default)
-
-        Returns:
-            (quantity_d, quantity_q): The quantities in the dq-space
-        """
-        if normed_epsilon:
-            epsilon_el *= np.pi
-        dq_quantity = self._electrical_motor.q_inv(alphabeta_quantities, epsilon_el)
-        return dq_quantity
-
-    def dq_to_alphabeta_space(self, dq_quantities, epsilon_el, normed_epsilon=False):
-        """
-        Transformation from dq to alphabeta space
-
-        Args:
-            dq_quantities: Two quantities in dq-space (e.g. (u_d, u_q) or (i_d, i_q))
-            epsilon_el: Electrical angle of the motor
-            normed_epsilon(bool): True, if epsilon is normed to [-1,1] else in [-pi, pi] (default)
-
-        Returns:
-            (quantity_alpha, quantity_beta): The quantities in the alphabeta-space
-        """
-        if normed_epsilon:
-            epsilon_el *= np.pi
-        return self._electrical_motor.q(dq_quantities, epsilon_el)
-
-
-class SynchronousMotorSystem(ThreePhaseMotorSystem):
-    """
-    SCML-System that can be used with all Synchronous Motors
-    """
-
-    def __init__(self, control_space='abc', **kwargs):
-        """
-        Args:
-            control_space(str):('abc' or 'dq') Choose, if actions the actions space is in dq or abc space
-            kwargs: Further arguments to pass tp SCMLSystem
-        """
-        super().__init__(**kwargs)
-        self.control_space = control_space
-        if control_space == 'dq':
-            assert type(self._converter.action_space) == Box, \
-                'dq-control space is only available for Continuous Controlled Converters'
-            self._action_space = Box(-1, 1, shape=(2,))
-
-    def _build_state_space(self, state_names):
-        # Docstring of superclass
-        low = -1 * np.ones_like(state_names, dtype=float)
-        low[self.U_SUP_IDX] = 0.0
-        high = np.ones_like(state_names, dtype=float)
-        return Box(low, high)
-
-    def _build_state_names(self):
-        # Docstring of superclass
-        return (
-            self._mechanical_load.state_names +['torque',
-                                                'i_a', 'i_b', 'i_c', 'i_sd', 'i_sq',
-                                                'u_a', 'u_b', 'u_c', 'u_sd', 'u_sq',
-                                                'epsilon', 'u_sup',
-                                                ]
-        )
-
-    def _set_indices(self):
-        # Docstring of superclass
-        self._omega_ode_idx = self._mechanical_load.OMEGA_IDX
-        self._load_ode_idx = list(range(len(self._mechanical_load.state_names)))
-        self._ode_currents_idx = list(range(
-            self._load_ode_idx[-1] + 1, self._load_ode_idx[-1] + 1 + len(self._electrical_motor.CURRENTS)
-        ))
-        self._motor_ode_idx = self._ode_currents_idx
-        self._motor_ode_idx += [self._motor_ode_idx[-1] + 1]
-        self._ode_currents_idx = self._motor_ode_idx[:-1]
-        self.OMEGA_IDX = self.mechanical_load.OMEGA_IDX
-        self.TORQUE_IDX = len(self.mechanical_load.state_names)
-        currents_lower = self.TORQUE_IDX + 1
-        currents_upper = currents_lower + 5
-        self.CURRENTS_IDX = list(range(currents_lower, currents_upper))
-        voltages_lower = currents_upper
-        voltages_upper = voltages_lower + 5
-        self.VOLTAGES_IDX = list(range(voltages_lower, voltages_upper))
-        self.EPSILON_IDX = voltages_upper
-        self.U_SUP_IDX = list(range(self.EPSILON_IDX + 1, self.EPSILON_IDX + 1 + self._supply.voltage_len))
-        self._ode_epsilon_idx = self._motor_ode_idx[-1]
-
-    def simulate(self, action, *_, **__):
-        # Docstring of superclass
-        ode_state = self._ode_solver.y
-        eps = ode_state[self._ode_epsilon_idx]
-        if self.control_space == 'dq':
-            action = self.dq_to_abc_space(action, eps)
-        i_in = self.dq_to_abc_space(self._electrical_motor.i_in(ode_state[self._ode_currents_idx]), eps)
-        switching_times = self._converter.set_action(action, self._t)
-
-        for t in switching_times[:-1]:
-            i_sup = self._converter.i_sup(i_in)
-            u_sup = self._supply.get_voltage(self._t, i_sup)
-            u_in = self._converter.convert(i_in, self._ode_solver.t)
-<<<<<<< HEAD
-            u_in = [u * u_s for u in u_in for u_s in u_sup]
-            u_qd = self.abc_to_dq_space(u_in, eps)
-            self._ode_solver.set_f_params(u_qd)
-=======
-            u_in = [u * u_sup for u in u_in]
-            u_dq = self.abc_to_dq_space(u_in, eps)
-            self._ode_solver.set_f_params(u_dq)
->>>>>>> 1a1f64f6
-            ode_state = self._ode_solver.integrate(t)
-            eps = ode_state[self._ode_epsilon_idx]
-            i_in = self.dq_to_abc_space(self._electrical_motor.i_in(ode_state[self._ode_currents_idx]), eps)
-
-        i_sup = self._converter.i_sup(i_in)
-        u_sup = self._supply.get_voltage(self._t, i_sup)
-        u_in = self._converter.convert(i_in, self._ode_solver.t)
-<<<<<<< HEAD
-        u_in = [u * u_s for u in u_in for u_s in u_sup]
-        u_qd = self.abc_to_dq_space(u_in, eps)
-        self._ode_solver.set_f_params(u_qd)
-=======
-        u_in = [u * u_sup for u in u_in]
-        u_dq = self.abc_to_dq_space(u_in, eps)
-        self._ode_solver.set_f_params(u_dq)
->>>>>>> 1a1f64f6
-        ode_state = self._ode_solver.integrate(self._t + self._tau)
-        self._t = self._ode_solver.t
-        self._k += 1
-        torque = self._electrical_motor.torque(ode_state[self._motor_ode_idx])
-        noise = self._noise_generator.noise()
-        mechanical_state = ode_state[self._load_ode_idx]
-        i_dq = ode_state[self._ode_currents_idx]
-        i_abc = list(
-            self.dq_to_abc_space(i_dq, eps)
-        )
-        eps = ode_state[self._ode_epsilon_idx] % (2 * np.pi)
-        if eps > np.pi:
-            eps -= 2 * np.pi
-
-        system_state = np.concatenate((
-            mechanical_state,
-            [torque],
-            i_abc, i_dq,
-            u_in, u_dq,
-            [eps],
-            u_sup
-        ))
-        return (system_state + noise) / self._limits
-
-    def reset(self, *_):
-        # Docstring of superclass
-        motor_state = self._electrical_motor.reset(
-            state_space=self.state_space,
-            state_positions=self.state_positions)
-        mechanical_state = self._mechanical_load.reset(
-            state_positions=self.state_positions,
-            state_space=self.state_space,
-            nominal_state=self.nominal_state)
-        ode_state = np.concatenate((mechanical_state, motor_state))
-        u_sup = self.supply.reset()
-        eps = ode_state[self._ode_epsilon_idx]
-        if eps > np.pi:
-            eps -= 2 * np.pi
-        u_abc = self.converter.reset()
-<<<<<<< HEAD
-        u_abc = [u * u_s for u in u_abc for u_s in u_sup]
-        u_qd = self.abc_to_dq_space(u_abc, eps)
-        i_qd = ode_state[self._ode_currents_idx]
-        i_abc = self.dq_to_abc_space(i_qd, eps)
-=======
-        u_abc = [u * u_sup for u in u_abc]
-        u_dq = self.abc_to_dq_space(u_abc, eps)
-        i_dq = ode_state[self._ode_currents_idx]
-        i_abc = self.dq_to_abc_space(i_dq, eps)
->>>>>>> 1a1f64f6
-        torque = self.electrical_motor.torque(motor_state)
-        noise = self._noise_generator.reset()
-        self._t = 0
-        self._k = 0
-        self._ode_solver.set_initial_value(ode_state, self._t)
-        system_state = np.concatenate((
-            mechanical_state,
-            [torque],
-            i_abc, i_dq,
-            u_abc, u_dq,
-            [eps],
-            u_sup,
-        ))
-        return (system_state + noise) / self._limits
-
-
-class SquirrelCageInductionMotorSystem(ThreePhaseMotorSystem):
-    """
-    SCML-System for the Squirrel Cage Induction Motor
-    """
-    def __init__(self, control_space='abc', ode_solver='scipy.ode', **kwargs):
-        """
-        Args:
-            control_space(str):('abc' or 'dq') Choose, if actions the actions space is in dq or abc space
-            kwargs: Further arguments to pass tp SCMLSystem
-        """
-        super().__init__(ode_solver=ode_solver, **kwargs)
-        self.control_space = control_space
-        if control_space == 'dq':
-            self._action_space = Box(-1, 1, shape=(2,))
-
-    def _build_state_space(self, state_names):
-        # Docstring of superclass
-        low = -1 * np.ones_like(state_names, dtype=float)
-        low[self.U_SUP_IDX] = 0.0
-        high = np.ones_like(state_names, dtype=float)
-        return Box(low, high)
-
-    def _build_state_names(self):
-        # Docstring of superclass
-        return (
-            self._mechanical_load.state_names + ['torque',
-                                                 'i_sa', 'i_sb', 'i_sc', 'i_sd', 'i_sq',
-                                                 'u_sa', 'u_sb', 'u_sc', 'u_sd', 'u_sq',
-                                                 'epsilon', 'u_sup',
-                                                 ]
-        )
-
-    def _set_indices(self):
-        # Docstring of superclass
-        super()._set_indices()
-        self._motor_ode_idx += range(self._motor_ode_idx[-1] + 1, self._motor_ode_idx[-1] + 1 + len(self._electrical_motor.FLUXES))
-        self._motor_ode_idx += [self._motor_ode_idx[-1] + 1]
-
-        self._ode_currents_idx = self._motor_ode_idx[self._electrical_motor.I_SALPHA_IDX:self._electrical_motor.I_SBETA_IDX + 1]
-        self._ode_flux_idx = self._motor_ode_idx[self._electrical_motor.PSI_RALPHA_IDX:self._electrical_motor.PSI_RBETA_IDX + 1]
-
-        self.OMEGA_IDX = self.mechanical_load.OMEGA_IDX
-        self.TORQUE_IDX = len(self.mechanical_load.state_names)
-        currents_lower = self.TORQUE_IDX + 1
-        currents_upper = currents_lower + 5
-        self.CURRENTS_IDX = list(range(currents_lower, currents_upper))
-        voltages_lower = currents_upper
-        voltages_upper = voltages_lower + 5
-        self.VOLTAGES_IDX = list(range(voltages_lower, voltages_upper))
-        self.EPSILON_IDX = voltages_upper
-        self.U_SUP_IDX = list(range(self.EPSILON_IDX + 1, self.EPSILON_IDX + 1 + self._supply.voltage_len))
-        self._ode_epsilon_idx = self._motor_ode_idx[-1]
-
-    def calculate_field_angle(self, state):
-        psi_ralpha = state[self._ode_flux_idx[0]]
-        psi_rbeta = state[self._ode_flux_idx[1]]
-        eps_fs = np.arctan2(psi_rbeta, psi_ralpha)
-        return eps_fs
-
-    def simulate(self, action, *_, **__):
-        # Docstring of superclass
-        ode_state = self._ode_solver.y
-
-        eps_fs = self.calculate_field_angle(ode_state)
-
-        if self.control_space == 'dq':
-            action = self.dq_to_abc_space(action, eps_fs)
-
-        i_in = self.alphabeta_to_abc_space(self._electrical_motor.i_in(ode_state[self._ode_currents_idx]))
-        switching_times = self._converter.set_action(action, self._t)
-
-        for t in switching_times[:-1]:
-            i_sup = self._converter.i_sup(i_in)
-            u_sup = self._supply.get_voltage(self._t, i_sup)
-            u_in = self._converter.convert(i_in, self._ode_solver.t)
-            u_in = [u * u_s for u in u_in for u_s in u_sup]
-            u_alphabeta = self.abc_to_alphabeta_space(u_in)
-            self._ode_solver.set_f_params(u_alphabeta)
-            ode_state = self._ode_solver.integrate(t)
-            eps_fs = self.calculate_field_angle(ode_state)
-            i_in = self.alphabeta_to_abc_space(self._electrical_motor.i_in(ode_state[self._ode_currents_idx]))
-
-        i_sup = self._converter.i_sup(i_in)
-        u_sup = self._supply.get_voltage(self._t, i_sup)
-        u_in = self._converter.convert(i_in, self._ode_solver.t)
-<<<<<<< HEAD
-        u_in = [u * u_s for u in u_in for u_s in u_sup]
-        u_qd = self.abc_to_dq_space(u_in, eps_fs)
-=======
-        u_in = [u * u_sup for u in u_in]
-        u_dq = self.abc_to_dq_space(u_in, eps_fs)
->>>>>>> 1a1f64f6
-        u_alphabeta = self.abc_to_alphabeta_space(u_in)
-        self._ode_solver.set_f_params(u_alphabeta)
-        ode_state = self._ode_solver.integrate(self._t + self._tau)
-        self._t = self._ode_solver.t
-        self._k += 1
-        torque = self._electrical_motor.torque(ode_state[self._motor_ode_idx])
-        noise = self._noise_generator.noise()
-        mechanical_state = ode_state[self._load_ode_idx]
-        i_dq = self.alphabeta_to_dq_space(ode_state[self._ode_currents_idx], eps_fs)
-        i_abc = list(self.dq_to_abc_space(i_dq, eps_fs))
-
-        eps = ode_state[self._ode_epsilon_idx] % (2 * np.pi)
-        if eps > np.pi:
-            eps -= 2 * np.pi
-
-        system_state = np.concatenate((
-            mechanical_state, [torque],
-            i_abc, i_dq,
-            u_in, u_dq,
-            [eps],
-            u_sup
-        ))
-        return (system_state + noise) / self._limits
-
-    def reset(self, *_):
-        # Docstring of superclass
-        mechanical_state = self._mechanical_load.reset(
-            state_positions=self.state_positions,
-            state_space=self.state_space,
-            nominal_state=self.nominal_state)
-        motor_state = self._electrical_motor.reset(
-            state_space=self.state_space,
-            state_positions=self.state_positions,
-            omega=mechanical_state)
-        ode_state = np.concatenate((mechanical_state, motor_state))
-        u_sup = self.supply.reset()
-
-        eps = ode_state[self._ode_epsilon_idx]
-        eps_fs = self.calculate_field_angle(ode_state)
-
-        if eps > np.pi:
-            eps -= 2 * np.pi
-
-        u_abc = self.converter.reset()
-<<<<<<< HEAD
-        u_abc = [u * u_s for u in u_abc for u_s in u_sup]
-        u_qd = self.abc_to_dq_space(u_abc, eps_fs)
-        i_qd = self.alphabeta_to_dq_space(ode_state[self._ode_currents_idx], eps_fs)
-        i_abc = self.dq_to_abc_space(i_qd, eps_fs)
-=======
-        u_abc = [u * u_sup for u in u_abc]
-        u_dq = self.abc_to_dq_space(u_abc, eps_fs)
-        i_dq = self.alphabeta_to_dq_space(ode_state[self._ode_currents_idx], eps_fs)
-        i_abc = self.dq_to_abc_space(i_dq, eps_fs)
->>>>>>> 1a1f64f6
-        torque = self.electrical_motor.torque(motor_state)
-        noise = self._noise_generator.reset()
-        self._t = 0
-        self._k = 0
-        self._ode_solver.set_initial_value(ode_state, self._t)
-        system_state = np.concatenate([
-            mechanical_state, [torque],
-            i_abc, i_dq,
-            u_abc, u_dq,
-            [eps],
-            u_sup
-        ])
-        return (system_state + noise) / self._limits
-
-
-class DoublyFedInductionMotorSystem(ThreePhaseMotorSystem):
-    """
-    SCML-System for the Doubly Fed Induction Motor
-    """
-    def __init__(self, control_space='abc', ode_solver='scipy.ode', **kwargs):
-        """
-        Args:
-            control_space(str):('abc' or 'dq') Choose, if actions the actions space is in dq or abc space
-            kwargs: Further arguments to pass tp SCMLSystem
-        """
-        super().__init__(ode_solver=ode_solver, **kwargs)
-        self.control_space = control_space
-        if control_space == 'dq':
-            self._action_space = Box(-1, 1, shape=(4,))
-
-        self.stator_voltage_space_idx = 0
-        self.stator_voltage_low_idx = 0
-        self.stator_voltage_high_idx = self.stator_voltage_low_idx + \
-                                       self._converter.subsignal_voltage_space_dims[self.stator_voltage_space_idx]
-
-        self.rotor_voltage_space_idx = 1
-        self.rotor_voltage_low_idx = self.stator_voltage_high_idx
-        self.rotor_voltage_high_idx = self.rotor_voltage_low_idx + \
-                                       self._converter.subsignal_voltage_space_dims[self.rotor_voltage_space_idx]
-
-    def _set_limits(self):
-        """
-        Method to set the physical limits from the modules.
-        """
-        for ind, state in enumerate(self._state_names):
-            motor_lim = self._electrical_motor.limits.get(state, np.inf)
-            mechanical_lim = self._mechanical_load.limits.get(state, np.inf)
-            self._limits[ind] = min(motor_lim, mechanical_lim)
-        self._limits[self._state_positions['u_sup']] = self.supply.u_nominal
-
-    def _build_state_space(self, state_names):
-        # Docstring of superclass
-        low = -1 * np.ones_like(state_names, dtype=float)
-        low[self.U_SUP_IDX] = 0.0
-        high = np.ones_like(state_names, dtype=float)
-        return Box(low, high)
-
-    def _build_state_names(self):
-        # Docstring of superclass
-        names_l = self._mechanical_load.state_names + ['torque',
-                                                       'i_sa', 'i_sb', 'i_sc', 'i_sd', 'i_sq',
-                                                       'i_ra', 'i_rb', 'i_rc', 'i_rd', 'i_rq',
-                                                       'u_sa', 'u_sb', 'u_sc', 'u_sd', 'u_sq',
-                                                       'u_ra', 'u_rb', 'u_rc', 'u_rd', 'u_rq',
-                                                       'epsilon', 'u_sup',
-                                                       ]
-        return names_l
-
-    def _set_indices(self):
-        # Docstring of superclass
-        super()._set_indices()
-        self._motor_ode_idx += range(self._motor_ode_idx[-1] + 1, self._motor_ode_idx[-1] + 1 + len(self._electrical_motor.FLUXES))
-        self._motor_ode_idx += [self._motor_ode_idx[-1] + 1]
-
-        self._ode_currents_idx = self._motor_ode_idx[self._electrical_motor.I_SALPHA_IDX:self._electrical_motor.I_SBETA_IDX + 1]
-        self._ode_flux_idx = self._motor_ode_idx[self._electrical_motor.PSI_RALPHA_IDX:self._electrical_motor.PSI_RBETA_IDX + 1]
-
-        self.OMEGA_IDX = self.mechanical_load.OMEGA_IDX
-        self.TORQUE_IDX = len(self.mechanical_load.state_names)
-        currents_lower = self.TORQUE_IDX + 1
-        currents_upper = currents_lower + 10
-        self.CURRENTS_IDX = list(range(currents_lower, currents_upper))
-        voltages_lower = currents_upper
-        voltages_upper = voltages_lower + 10
-        self.VOLTAGES_IDX = list(range(voltages_lower, voltages_upper))
-        self.EPSILON_IDX = voltages_upper
-        self.U_SUP_IDX = list(range(self.EPSILON_IDX + 1, self.EPSILON_IDX + 1 + self._supply.voltage_len))
-
-        self._ode_epsilon_idx = self._motor_ode_idx[-1]
-
-    def calculate_field_angle(self, state):
-        # field angle is calculated from states
-        psi_ralpha = state[self._motor_ode_idx[self._electrical_motor.PSI_RALPHA_IDX]]
-        psi_rbeta = state[self._motor_ode_idx[self._electrical_motor.PSI_RBETA_IDX]]
-        eps_fs = np.arctan2(psi_rbeta, psi_ralpha)
-        return eps_fs
-
-    def calculate_rotor_current(self, state):
-        # rotor current is calculated from states
-        mp = self._electrical_motor.motor_parameter
-        l_r = mp['l_m'] + mp['l_sigr']
-
-        i_salpha = state[self._motor_ode_idx[self._electrical_motor.I_SALPHA_IDX]]
-        i_sbeta = state[self._motor_ode_idx[self._electrical_motor.I_SBETA_IDX]]
-        psi_ralpha = state[self._motor_ode_idx[self._electrical_motor.PSI_RALPHA_IDX]]
-        psi_rbeta = state[self._motor_ode_idx[self._electrical_motor.PSI_RBETA_IDX]]
-
-        i_ralpha = 1 / l_r * psi_ralpha - mp['l_m'] / l_r * i_salpha
-        i_rbeta = 1 / l_r * psi_rbeta - mp['l_m'] / l_r * i_sbeta
-        return [i_ralpha, i_rbeta]
-
-
-    def simulate(self, action, *_, **__):
-        # Docstring of superclass
-
-        # Coordinate Systems used here:
-        # alphabeta refers to the stator-fixed two-phase reference frame
-        # gammadelta refers to the rotor-fixed two-phase reference frame
-        # abc refers to the stator-fixed three-phase reference frame
-        # def refers to the rotor-fixed three-phase reference frame
-        # dq refers to the field-oriented (two-phase) reference frame
-        # e.g. u_rdef is the rotor voltage representation in the rotor-fixed three-phase reference frame
-        # u_rabc ist the rotor voltage representation in the stator-fixed three-phase reference frame
-
-        ode_state = self._ode_solver.y
-
-        eps_field = self.calculate_field_angle(ode_state)
-        eps_el = ode_state[self._ode_epsilon_idx]
-
-        # convert dq input voltage to abc
-        if self.control_space == 'dq':
-            stator_input_len = len(self._electrical_motor.STATOR_VOLTAGES)
-            rotor_input_len = len(self._electrical_motor.ROTOR_VOLTAGES)
-            action_stator = action[:stator_input_len]
-            action_rotor = action[stator_input_len:stator_input_len + rotor_input_len]
-            action_stator = self.dq_to_abc_space(action_stator, eps_field)
-            action_rotor = self.dq_to_abc_space(action_rotor, eps_field-eps_el)
-            action = np.concatenate((action_stator, action_rotor)).tolist()
-
-        i_sabc = self.alphabeta_to_abc_space(self._electrical_motor.i_in(ode_state[self._ode_currents_idx]))
-        i_rdef = self.alphabeta_to_abc_space(self.calculate_rotor_current(ode_state))
-        switching_times = self._converter.set_action(action, self._t)
-
-        for t in switching_times[:-1]:
-            i_sup = self._converter.i_sup(np.concatenate((i_sabc, i_rdef)))
-            u_sup = self._supply.get_voltage(self._t, i_sup)
-            u_in = self._converter.convert(np.concatenate([i_sabc, i_rdef]).tolist(), self._ode_solver.t)
-            u_in = [u * u_s for u in u_in for u_s in u_sup]
-            u_sabc = u_in[self.stator_voltage_low_idx:self.stator_voltage_high_idx]
-            u_rdef = u_in[self.rotor_voltage_low_idx:self.rotor_voltage_high_idx]
-            u_rdq = self.abc_to_dq_space(u_rdef, eps_field-eps_el)
-            u_salphabeta = self.abc_to_alphabeta_space(u_sabc)
-            u_ralphabeta = self.dq_to_alphabeta_space(u_rdq, eps_field)
-
-            u_sr_alphabeta = np.array([u_salphabeta, u_ralphabeta])
-            self._ode_solver.set_f_params(u_sr_alphabeta)
-            ode_state = self._ode_solver.integrate(t)
-
-            eps_field = self.calculate_field_angle(ode_state)
-            eps_el = ode_state[self._ode_epsilon_idx]
-            i_sabc = self.alphabeta_to_abc_space(self._electrical_motor.i_in(ode_state[self._ode_currents_idx]))
-            i_rdef = self.alphabeta_to_abc_space(self.calculate_rotor_current(ode_state))
-            
-        i_sup = self._converter.i_sup(np.concatenate((i_sabc, i_rdef)))
-        u_sup = self._supply.get_voltage(self._t, i_sup)
-        u_in = self._converter.convert(np.concatenate([i_sabc, i_rdef]).tolist(), self._ode_solver.t)
-        u_in = [u * u_s for u in u_in for u_s in u_sup]
-        u_sabc = u_in[self.stator_voltage_low_idx:self.stator_voltage_high_idx]
-        u_rdef = u_in[self.rotor_voltage_low_idx:self.rotor_voltage_high_idx]
-        u_sdq = self.abc_to_dq_space(u_sabc, eps_field)
-        u_rdq = self.abc_to_dq_space(u_rdef, eps_field-eps_el)
-        u_salphabeta = self.abc_to_alphabeta_space(u_sabc)
-        u_ralphabeta = self.dq_to_alphabeta_space(u_rdq, eps_field)
-
-        u_sr_alphabeta = np.array([u_salphabeta, u_ralphabeta])
-        self._ode_solver.set_f_params(u_sr_alphabeta)
-        ode_state = self._ode_solver.integrate(self._t + self._tau)
-        self._t = self._ode_solver.t
-        self._k += 1
-        torque = self._electrical_motor.torque(ode_state[self._motor_ode_idx])
-        noise = self._noise_generator.noise()
-        mechanical_state = ode_state[self._load_ode_idx]
-
-        i_sdq = self.alphabeta_to_dq_space(ode_state[self._ode_currents_idx], eps_field)
-        i_sabc = list(self.dq_to_abc_space(i_sdq, eps_field))
-
-        i_rdq = self.alphabeta_to_dq_space(self.calculate_rotor_current(ode_state), eps_field)
-        i_rdef = list(self.dq_to_abc_space(i_rdq, eps_field-eps_el))
-
-        eps_el = ode_state[self._ode_epsilon_idx] % (2 * np.pi)
-        if eps_el > np.pi:
-            eps_el -= 2 * np.pi
-
-        system_state = np.concatenate((
-            mechanical_state,
-            [torque],
-            i_sabc, i_sdq,
-            i_rdef, i_rdq,
-            u_sabc, u_sdq,
-            u_rdef, u_rdq,
-            [eps_el],
-            u_sup,
-        ))
-        return (system_state + noise) / self._limits
-
-    def reset(self, *_):
-        # Docstring of superclass
-        mechanical_state = self._mechanical_load.reset(
-            state_positions=self.state_positions,
-            state_space=self.state_space,
-            nominal_state=self.nominal_state)
-        motor_state = self._electrical_motor.reset(
-            state_space=self.state_space,
-            state_positions=self.state_positions,
-            omega=mechanical_state)
-        ode_state = np.concatenate((mechanical_state, motor_state))
-        u_sup = self.supply.reset()
-
-        eps_el = ode_state[self._ode_epsilon_idx]
-        eps_field = self.calculate_field_angle(ode_state)
-
-        if eps_el > np.pi:
-            eps_el -= 2 * np.pi
-
-        if eps_field > np.pi:
-            eps_field -= 2 * np.pi
-
-        u_sr_abcdef = self.converter.reset()
-        u_sr_abcdef = [u * u_s for u in u_sr_abcdef for u_s in u_sup]
-        u_sabc = u_sr_abcdef[self.stator_voltage_low_idx:self.stator_voltage_high_idx]
-        u_rdef = u_sr_abcdef[self.rotor_voltage_low_idx:self.rotor_voltage_high_idx]
-        u_sdq = self.abc_to_dq_space(u_sabc, eps_field)
-        u_rdq = self.abc_to_dq_space(u_rdef, eps_field-eps_el)
-
-        i_sdq = self.alphabeta_to_dq_space(ode_state[self._ode_currents_idx], eps_field)
-        i_sabc = self.dq_to_abc_space(i_sdq, eps_field)
-
-        i_rdq = self.alphabeta_to_dq_space(self.calculate_rotor_current(ode_state), eps_field-eps_el)
-        i_rdef = self.dq_to_abc_space(i_rdq, eps_field-eps_el)
-
-        torque = self.electrical_motor.torque(motor_state)
-        noise = self._noise_generator.reset()
-        self._t = 0
-        self._k = 0
-        self._ode_solver.set_initial_value(ode_state, self._t)
-        system_state = np.concatenate([
-            mechanical_state, [torque],
-            i_sabc, i_sdq,
-            i_rdef, i_rdq,
-            u_sabc, u_sdq,
-            u_rdef, u_rdq,
-            [eps_el],
-            u_sup
-        ])
-        return (system_state + noise) / self._limits
+import numpy as np
+from gym.spaces import Box
+from scipy.stats import truncnorm
+import warnings
+from ..core import PhysicalSystem
+from ..physical_systems import electric_motors as em, mechanical_loads as ml, converters as cv, \
+    voltage_supplies as vs, noise_generators as ng, solvers as sv
+from ..utils import instantiate, set_state_array
+
+
+class SCMLSystem(PhysicalSystem):
+    """
+    The SCML(Supply-Converter-Motor-Load)-System is used for the simulation of
+    a technical setting consisting of these components as well as a noise
+    generator and a solver for the electrical ODE of the motor and mechanical
+    ODE of the load.
+    """
+    OMEGA_IDX = 0
+    TORQUE_IDX = 1
+    CURRENTS_IDX = []
+    VOLTAGES_IDX = []
+    U_SUP_IDX = -1
+
+    @property
+    def limits(self):
+        return self._limits
+
+    @property
+    def nominal_state(self):
+        return self._nominal_state
+
+    @property
+    def supply(self):
+        """
+        The voltage supply instance in the physical system
+        """
+        return self._supply
+
+    @property
+    def converter(self):
+        """
+        The power electronic converter instance in the system
+        """
+        return self._converter
+
+    @property
+    def electrical_motor(self):
+        """
+        The electrical motor instance of the system
+        """
+        return self._electrical_motor
+
+    @property
+    def mechanical_load(self):
+        """
+        The mechanical load instance in the system
+        """
+        return self._mechanical_load
+
+    def __init__(self, converter, motor,
+                 load=None, supply='IdealVoltageSupply', ode_solver='euler',
+                 solver_kwargs=None, noise_generator=None, tau=1e-4,
+                 calc_jacobian=None, **kwargs):
+        """
+        Args:
+            converter(PowerElectronicConverter): Converter for the physical system
+            motor(ElectricMotor): Motor of the system
+            load(MechanicalLoad): Mechanical Load of the System
+            supply(VoltageSupply): Voltage Supply
+            ode_solver(OdeSolver): Ode Solver to use in this setting
+            solver_kwargs(dict): Special keyword arguments to be passed to the solver
+            noise_generator(NoiseGenerator):  Noise generator
+            tau(float): discrete time step of the system
+            calc_jacobian(bool): If True, the jacobian matrices will be taken into account for the ode-solvers.
+                Default: The jacobians are used, if available
+            kwargs(dict): Further arguments to pass to the modules while instantiation
+        """
+        self._converter = instantiate(cv.PowerElectronicConverter, converter, tau=tau, **kwargs)
+        self._electrical_motor = instantiate(em.ElectricMotor, motor, tau=tau, **kwargs)
+        load = load or ml.PolynomialStaticLoad(tau=tau, **kwargs)
+        self._mechanical_load = instantiate(ml.MechanicalLoad, load, tau=tau, **kwargs)
+        # If no special u_sup was passed, select the voltage limit of the motor
+        if 'u_sup' in kwargs.keys():
+            u_sup = kwargs['u_sup']
+        else:
+            u_sup = self._electrical_motor.limits['u']
+        self._supply = instantiate(vs.VoltageSupply, supply, u_nominal=u_sup, tau=tau, **kwargs)
+        noise_generator = noise_generator or ng.GaussianWhiteNoiseGenerator(tau=tau, **kwargs)
+        self._noise_generator = instantiate(ng.NoiseGenerator, noise_generator, **kwargs)
+        state_names = self._build_state_names()
+        self._noise_generator.set_state_names(state_names)
+        solver_kwargs = solver_kwargs or {}
+        self._ode_solver = instantiate(sv.OdeSolver, ode_solver, **solver_kwargs)
+        if calc_jacobian is None:
+            calc_jacobian = self._electrical_motor.HAS_JACOBIAN and self._mechanical_load.HAS_JACOBIAN
+        if calc_jacobian and self._electrical_motor.HAS_JACOBIAN and self._mechanical_load.HAS_JACOBIAN:
+            jac = self._system_jacobian
+        else:
+            jac = None
+        if calc_jacobian and jac is None:
+            warnings.warn('Jacobian Matrix is not provided for either the Motor or the Load Model')
+
+        self._ode_solver.set_system_equation(self._system_equation, jac)
+        self._mechanical_load.set_j_rotor(self._electrical_motor.motor_parameter['j_rotor'])
+        self._t = 0
+        self._set_indices()
+        state_space = self._build_state_space(state_names)
+        super().__init__(self._converter.action_space, state_space, state_names, tau)
+        self._limits = np.zeros_like(state_names, dtype=float)
+        self._nominal_state = np.zeros_like(state_names, dtype=float)
+        self._set_limits()
+        self._set_nominal_state()
+        self._noise_generator.set_signal_power_level(self._nominal_state)
+        self.system_state = np.zeros_like(state_names, dtype=float)
+        self._system_eq_placeholder = None
+        self._motor_deriv_size = None
+        self._load_deriv_size = None
+
+    def _set_limits(self):
+        """
+        Method to set the physical limits from the modules.
+        """
+        for ind, state in enumerate(self._state_names):
+            motor_lim = self._electrical_motor.limits.get(state, np.inf)
+            mechanical_lim = self._mechanical_load.limits.get(state, np.inf)
+            self._limits[ind] = min(motor_lim, mechanical_lim)
+        self._limits[self._state_positions['u_sup']] = self.supply.u_nominal
+
+    def _set_nominal_state(self):
+        """
+        Method to set the nominal values from the modules.
+        """
+        for ind, state in enumerate(self._state_names):
+            motor_nom = self._electrical_motor.nominal_values.get(state, np.inf)
+            mechanical_nom = self._mechanical_load.nominal_values.get(state, np.inf)
+            self._nominal_state[ind] = min(motor_nom, mechanical_nom)
+        self._nominal_state[self._state_positions['u_sup']] = self.supply.u_nominal
+
+    def _build_state_space(self, state_names):
+        """
+        Method to build the normalized state space (i.e. the maximum and minimum possible values for each state variable
+        normalized by the limits).
+
+        Args:
+            state_names(list(str)): list of the names of each state.
+        """
+        raise NotImplementedError
+
+    def _build_state_names(self):
+        """
+        Setting of the state names in the physical system.
+        """
+        raise NotImplementedError
+
+    def _set_indices(self):
+        """
+        Setting of indices to faster access the arrays during integration.
+        """
+        self._omega_ode_idx = self._mechanical_load.OMEGA_IDX
+        self._load_ode_idx = list(range(len(self._mechanical_load.state_names)))
+        self._ode_currents_idx = list(range(
+            self._load_ode_idx[-1] + 1, self._load_ode_idx[-1] + 1 + len(self._electrical_motor.CURRENTS)
+        ))
+        self._motor_ode_idx = self._ode_currents_idx
+        self.OMEGA_IDX = self.mechanical_load.OMEGA_IDX
+        self.TORQUE_IDX = len(self.mechanical_load.state_names)
+        currents_lower = self.TORQUE_IDX + 1
+        currents_upper = currents_lower + len(self._electrical_motor.CURRENTS)
+        self.CURRENTS_IDX = list(range(currents_lower, currents_upper))
+        voltages_lower = currents_upper
+        voltages_upper = voltages_lower + len(self._electrical_motor.VOLTAGES)
+        self.VOLTAGES_IDX = list(range(voltages_lower, voltages_upper))
+        self.U_SUP_IDX = list(range(voltages_upper, voltages_upper + self._supply.voltage_len))
+
+    def simulate(self, action, *_, **__):
+        # Docstring of superclass
+        ode_state = self._ode_solver.y
+        i_in = self._electrical_motor.i_in(ode_state[self._ode_currents_idx])
+        switching_times = self._converter.set_action(action, self._t)
+
+        for t in switching_times[:-1]:
+            i_sup = self._converter.i_sup(i_in)
+            u_sup = self._supply.get_voltage(self._t, i_sup)
+            u_in = self._converter.convert(i_in, self._ode_solver.t)
+            u_in = [u * u_s for u in u_in for u_s in u_sup]
+            self._ode_solver.set_f_params(u_in)
+            ode_state = self._ode_solver.integrate(t)
+            i_in = self._electrical_motor.i_in(ode_state[self._ode_currents_idx])
+        
+        i_sup = self._converter.i_sup(i_in)
+        u_sup = self._supply.get_voltage(self._t, i_sup)
+        u_in = self._converter.convert(i_in, self._ode_solver.t)
+        u_in = [u * u_s for u in u_in for u_s in u_sup]
+        self._ode_solver.set_f_params(u_in)
+        ode_state = self._ode_solver.integrate(self._t + self._tau)
+        self._t = self._ode_solver.t
+        self._k += 1
+        torque = self._electrical_motor.torque(ode_state[self._motor_ode_idx])
+        noise = self._noise_generator.noise()
+
+        n_mech_states = len(self.mechanical_load.state_names)
+        motor_state = ode_state[n_mech_states:]
+        self.system_state[:n_mech_states] = ode_state[:n_mech_states]
+        self.system_state[self.TORQUE_IDX] = torque
+        self.system_state[self.CURRENTS_IDX] = \
+            motor_state[self._electrical_motor.CURRENTS_IDX]
+        self.system_state[self.VOLTAGES_IDX] = u_in
+        self.system_state[self.U_SUP_IDX] = u_sup
+        return (self.system_state + noise) / self._limits
+
+    def _system_equation(self, t, state, u_in, **__):
+        """
+        Systems differential equation system.
+
+        It is a concatenation of the motors electrical ode system and the mechanical ode system.
+
+        Args:
+            t(float): Current systems time
+            state(ndarray(float)): Current systems ODE-State
+            u_in(list(float)): Input voltages from the converter
+
+        Returns:
+            ndarray(float): The derivatives of the ODE-State. Based on this, the Ode Solver calculates the next state.
+        """
+        if self._system_eq_placeholder is None:
+
+            motor_derivative = self._electrical_motor.electrical_ode(
+                state[self._motor_ode_idx], u_in, state[self._omega_ode_idx]
+            )
+            torque = self._electrical_motor.torque(state[self._motor_ode_idx])
+            load_derivative = self._mechanical_load.mechanical_ode(t, state[
+                self._load_ode_idx], torque)
+            self._system_eq_placeholder = np.concatenate((load_derivative,
+                                                          motor_derivative))
+            self._motor_deriv_size = motor_derivative.size
+            self._load_deriv_size = load_derivative.size
+        else:
+            self._system_eq_placeholder[:self._load_deriv_size] = \
+                self._mechanical_load.mechanical_ode(
+                    t, state[self._load_ode_idx],
+                    self._electrical_motor.torque(state[self._motor_ode_idx])
+                ).ravel()
+            self._system_eq_placeholder[self._load_deriv_size:] = \
+                self._electrical_motor.electrical_ode(
+                    state[self._motor_ode_idx], u_in, state[self._omega_ode_idx]
+                ).ravel()
+
+        return self._system_eq_placeholder
+
+    def _system_jacobian(self, t, state, u_in, **__):
+        motor_jac, el_state_over_omega, torque_over_el_state = self._electrical_motor.electrical_jacobian(
+            state[self._motor_ode_idx], u_in, state[self._omega_ode_idx]
+        )
+        torque = self._electrical_motor.torque(state[self._motor_ode_idx])
+        load_jac, load_over_torque = self._mechanical_load.mechanical_jacobian(
+            t, state[self._load_ode_idx], torque
+        )
+        system_jac = np.zeros((state.shape[0], state.shape[0]))
+        system_jac[:load_jac.shape[0], :load_jac.shape[1]] = load_jac
+        system_jac[-motor_jac.shape[0]:, -motor_jac.shape[1]:] = motor_jac
+        system_jac[-motor_jac.shape[0]:, [self._omega_ode_idx]] = el_state_over_omega.reshape((-1, 1))
+        system_jac[:load_jac.shape[0], load_jac.shape[1]:] = np.matmul(
+            load_over_torque.reshape(-1, 1), torque_over_el_state.reshape(1, -1)
+        )
+        return system_jac
+
+    def reset(self, *_):
+        """
+        Reset all the systems modules to an initial state.
+
+        Returns:
+             The new state of the system.
+        """
+        motor_state = self._electrical_motor.reset(
+            state_space=self.state_space,
+            state_positions=self.state_positions)
+        mechanical_state = self._mechanical_load.reset(
+            state_space=self.state_space,
+            state_positions=self.state_positions,
+            nominal_state=self.nominal_state)
+        ode_state = np.concatenate((mechanical_state, motor_state))
+        u_sup = self.supply.reset()
+        u_in = self.converter.reset()
+        u_in = [u * u_s for u in u_in for u_s in u_sup]
+        torque = self.electrical_motor.torque(motor_state)
+        noise = self._noise_generator.reset()
+        self._t = 0
+        self._k = 0
+        self._ode_solver.set_initial_value(ode_state, self._t)
+        system_state = np.concatenate((
+            ode_state[:len(self._mechanical_load.state_names)],
+            [torque],
+            motor_state[self._electrical_motor.CURRENTS_IDX],
+            u_in,
+            u_sup
+        ))
+        return (system_state + noise) / self._limits
+
+
+class DcMotorSystem(SCMLSystem):
+    """
+    SCML-System that can be used for all DC Motors.
+    """
+
+    def _build_state_names(self):
+        # Docstring of superclass
+        return (
+            self._mechanical_load.state_names
+            + ['torque']
+            + self._electrical_motor.CURRENTS
+            + self._electrical_motor.VOLTAGES
+            + ['u_sup']
+        )
+
+    def _build_state_space(self, state_names):
+        # Docstring of superclass
+        low, high = self._electrical_motor.get_state_space(self._converter.currents, self._converter.voltages)
+        low_mechanical, high_mechanical = self._mechanical_load.get_state_space((low['omega'], high['omega']))
+        low.update(low_mechanical)
+        high.update(high_mechanical)
+        high['u_sup'] = self._supply.supply_range[1] / self._supply.u_nominal
+        if self._supply.supply_range[0] != self._supply.supply_range[1]:
+            low['u_sup'] = self._supply.supply_range[0] / self._supply.u_nominal
+        else:
+            low['u_sup'] = 0
+        low = set_state_array(low, state_names)
+        high = set_state_array(high, state_names)
+        return Box(low, high)
+
+
+class ThreePhaseMotorSystem(SCMLSystem):
+    """
+    SCML-System that implements the basic transformations needed for three phase drives.
+    """
+    def abc_to_alphabeta_space(self, abc_quantities):
+        """
+        Transformation from abc to alphabeta space
+
+        Args:
+            abc_quantities: Three quantities in abc-space (e.g. (u_a, u_b, u_c) or (i_a, i_b, i_c))
+
+        Returns:
+            (quantity_alpha, quantity_beta): The quantities in the alphabeta-space
+        """
+        alphabeta_quantity = self._electrical_motor.t_23(abc_quantities)
+        return alphabeta_quantity
+
+    def alphabeta_to_abc_space(self, alphabeta_quantities):
+        """
+        Transformation from dq to abc space
+
+        Args:
+            alphabeta_quantities: Two quantities in alphabeta-space (e.g. (u_alpha, u_beta) or (i_alpha, i_beta))
+
+        Returns:
+            (quantity_a, quantity_b, quantity_c): The quantities in the abc-space
+        """
+        return self._electrical_motor.t_32(alphabeta_quantities)
+
+    def abc_to_dq_space(self, abc_quantities, epsilon_el, normed_epsilon=False):
+        """
+        Transformation from abc to dq space
+
+        Args:
+            abc_quantities: Three quantities in abc-space (e.g. (u_a, u_b, u_c) or (i_a, i_b, i_c))
+            epsilon_el: Electrical angle of the motor
+            normed_epsilon(bool): True, if epsilon is normed to [-1,1] else in [-pi, pi] (default)
+
+        Returns:
+            (quantity_d, quantity_q): The quantities in the dq-space
+        """
+        if normed_epsilon:
+            epsilon_el *= np.pi
+        dq_quantity = self._electrical_motor.q_inv(self._electrical_motor.t_23(abc_quantities), epsilon_el)
+        return dq_quantity
+
+    def dq_to_abc_space(self, dq_quantities, epsilon_el, normed_epsilon=False):
+        """
+        Transformation from dq to abc space
+
+        Args:
+            dq_quantities: Three quantities in dq-space (e.g. (u_d, u_q) or (i_d, i_q))
+            epsilon_el: Electrical angle of the motor
+            normed_epsilon(bool): True, if epsilon is normed to [-1,1] else in [-pi, pi] (default)
+
+        Returns:
+            (quantity_a, quantity_b, quantity_c): The quantities in the abc-space
+        """
+        if normed_epsilon:
+            epsilon_el *= np.pi
+        return self._electrical_motor.t_32(self._electrical_motor.q(dq_quantities, epsilon_el))
+
+    def alphabeta_to_dq_space(self, alphabeta_quantities, epsilon_el, normed_epsilon=False):
+        """
+        Transformation from alphabeta to dq space
+
+        Args:
+            alphabeta_quantities: Two quantities in alphabeta-space (e.g. (u_alpha, u_beta) or (i_alpha, i_beta))
+            epsilon_el: Electrical angle of the motor
+            normed_epsilon(bool): True, if epsilon is normed to [-1,1] else in [-pi, pi] (default)
+
+        Returns:
+            (quantity_d, quantity_q): The quantities in the dq-space
+        """
+        if normed_epsilon:
+            epsilon_el *= np.pi
+        dq_quantity = self._electrical_motor.q_inv(alphabeta_quantities, epsilon_el)
+        return dq_quantity
+
+    def dq_to_alphabeta_space(self, dq_quantities, epsilon_el, normed_epsilon=False):
+        """
+        Transformation from dq to alphabeta space
+
+        Args:
+            dq_quantities: Two quantities in dq-space (e.g. (u_d, u_q) or (i_d, i_q))
+            epsilon_el: Electrical angle of the motor
+            normed_epsilon(bool): True, if epsilon is normed to [-1,1] else in [-pi, pi] (default)
+
+        Returns:
+            (quantity_alpha, quantity_beta): The quantities in the alphabeta-space
+        """
+        if normed_epsilon:
+            epsilon_el *= np.pi
+        return self._electrical_motor.q(dq_quantities, epsilon_el)
+
+
+class SynchronousMotorSystem(ThreePhaseMotorSystem):
+    """
+    SCML-System that can be used with all Synchronous Motors
+    """
+
+    def __init__(self, control_space='abc', **kwargs):
+        """
+        Args:
+            control_space(str):('abc' or 'dq') Choose, if actions the actions space is in dq or abc space
+            kwargs: Further arguments to pass tp SCMLSystem
+        """
+        super().__init__(**kwargs)
+        self.control_space = control_space
+        if control_space == 'dq':
+            assert type(self._converter.action_space) == Box, \
+                'dq-control space is only available for Continuous Controlled Converters'
+            self._action_space = Box(-1, 1, shape=(2,))
+
+    def _build_state_space(self, state_names):
+        # Docstring of superclass
+        low = -1 * np.ones_like(state_names, dtype=float)
+        low[self.U_SUP_IDX] = 0.0
+        high = np.ones_like(state_names, dtype=float)
+        return Box(low, high)
+
+    def _build_state_names(self):
+        # Docstring of superclass
+        return (
+            self._mechanical_load.state_names +['torque',
+                                                'i_a', 'i_b', 'i_c', 'i_sd', 'i_sq',
+                                                'u_a', 'u_b', 'u_c', 'u_sd', 'u_sq',
+                                                'epsilon', 'u_sup',
+                                                ]
+        )
+
+    def _set_indices(self):
+        # Docstring of superclass
+        self._omega_ode_idx = self._mechanical_load.OMEGA_IDX
+        self._load_ode_idx = list(range(len(self._mechanical_load.state_names)))
+        self._ode_currents_idx = list(range(
+            self._load_ode_idx[-1] + 1, self._load_ode_idx[-1] + 1 + len(self._electrical_motor.CURRENTS)
+        ))
+        self._motor_ode_idx = self._ode_currents_idx
+        self._motor_ode_idx += [self._motor_ode_idx[-1] + 1]
+        self._ode_currents_idx = self._motor_ode_idx[:-1]
+        self.OMEGA_IDX = self.mechanical_load.OMEGA_IDX
+        self.TORQUE_IDX = len(self.mechanical_load.state_names)
+        currents_lower = self.TORQUE_IDX + 1
+        currents_upper = currents_lower + 5
+        self.CURRENTS_IDX = list(range(currents_lower, currents_upper))
+        voltages_lower = currents_upper
+        voltages_upper = voltages_lower + 5
+        self.VOLTAGES_IDX = list(range(voltages_lower, voltages_upper))
+        self.EPSILON_IDX = voltages_upper
+        self.U_SUP_IDX = list(range(self.EPSILON_IDX + 1, self.EPSILON_IDX + 1 + self._supply.voltage_len))
+        self._ode_epsilon_idx = self._motor_ode_idx[-1]
+
+    def simulate(self, action, *_, **__):
+        # Docstring of superclass
+        ode_state = self._ode_solver.y
+        eps = ode_state[self._ode_epsilon_idx]
+        if self.control_space == 'dq':
+            action = self.dq_to_abc_space(action, eps)
+        i_in = self.dq_to_abc_space(self._electrical_motor.i_in(ode_state[self._ode_currents_idx]), eps)
+        switching_times = self._converter.set_action(action, self._t)
+
+        for t in switching_times[:-1]:
+            i_sup = self._converter.i_sup(i_in)
+            u_sup = self._supply.get_voltage(self._t, i_sup)
+            u_in = self._converter.convert(i_in, self._ode_solver.t)
+            u_in = [u * u_s for u in u_in for u_s in u_sup]
+            u_dq = self.abc_to_dq_space(u_in, eps)
+            self._ode_solver.set_f_params(u_dq)
+            ode_state = self._ode_solver.integrate(t)
+            eps = ode_state[self._ode_epsilon_idx]
+            i_in = self.dq_to_abc_space(self._electrical_motor.i_in(ode_state[self._ode_currents_idx]), eps)
+
+        i_sup = self._converter.i_sup(i_in)
+        u_sup = self._supply.get_voltage(self._t, i_sup)
+        u_in = self._converter.convert(i_in, self._ode_solver.t)
+        u_in = [u * u_s for u in u_in for u_s in u_sup]
+        u_dq = self.abc_to_dq_space(u_in, eps)
+        self._ode_solver.set_f_params(u_dq)
+        ode_state = self._ode_solver.integrate(self._t + self._tau)
+        self._t = self._ode_solver.t
+        self._k += 1
+        torque = self._electrical_motor.torque(ode_state[self._motor_ode_idx])
+        noise = self._noise_generator.noise()
+        mechanical_state = ode_state[self._load_ode_idx]
+        i_dq = ode_state[self._ode_currents_idx]
+        i_abc = list(
+            self.dq_to_abc_space(i_dq, eps)
+        )
+        eps = ode_state[self._ode_epsilon_idx] % (2 * np.pi)
+        if eps > np.pi:
+            eps -= 2 * np.pi
+
+        system_state = np.concatenate((
+            mechanical_state,
+            [torque],
+            i_abc, i_dq,
+            u_in, u_dq,
+            [eps],
+            u_sup
+        ))
+        return (system_state + noise) / self._limits
+
+    def reset(self, *_):
+        # Docstring of superclass
+        motor_state = self._electrical_motor.reset(
+            state_space=self.state_space,
+            state_positions=self.state_positions)
+        mechanical_state = self._mechanical_load.reset(
+            state_positions=self.state_positions,
+            state_space=self.state_space,
+            nominal_state=self.nominal_state)
+        ode_state = np.concatenate((mechanical_state, motor_state))
+        u_sup = self.supply.reset()
+        eps = ode_state[self._ode_epsilon_idx]
+        if eps > np.pi:
+            eps -= 2 * np.pi
+        u_abc = self.converter.reset()
+        u_abc = [u * u_s for u in u_abc for u_s in u_sup]
+        u_dq = self.abc_to_dq_space(u_abc, eps)
+        i_dq = ode_state[self._ode_currents_idx]
+        i_abc = self.dq_to_abc_space(i_dq, eps)
+        torque = self.electrical_motor.torque(motor_state)
+        noise = self._noise_generator.reset()
+        self._t = 0
+        self._k = 0
+        self._ode_solver.set_initial_value(ode_state, self._t)
+        system_state = np.concatenate((
+            mechanical_state,
+            [torque],
+            i_abc, i_dq,
+            u_abc, u_dq,
+            [eps],
+            u_sup,
+        ))
+        return (system_state + noise) / self._limits
+
+
+class SquirrelCageInductionMotorSystem(ThreePhaseMotorSystem):
+    """
+    SCML-System for the Squirrel Cage Induction Motor
+    """
+    def __init__(self, control_space='abc', ode_solver='scipy.ode', **kwargs):
+        """
+        Args:
+            control_space(str):('abc' or 'dq') Choose, if actions the actions space is in dq or abc space
+            kwargs: Further arguments to pass tp SCMLSystem
+        """
+        super().__init__(ode_solver=ode_solver, **kwargs)
+        self.control_space = control_space
+        if control_space == 'dq':
+            self._action_space = Box(-1, 1, shape=(2,))
+
+    def _build_state_space(self, state_names):
+        # Docstring of superclass
+        low = -1 * np.ones_like(state_names, dtype=float)
+        low[self.U_SUP_IDX] = 0.0
+        high = np.ones_like(state_names, dtype=float)
+        return Box(low, high)
+
+    def _build_state_names(self):
+        # Docstring of superclass
+        return (
+            self._mechanical_load.state_names + ['torque',
+                                                 'i_sa', 'i_sb', 'i_sc', 'i_sd', 'i_sq',
+                                                 'u_sa', 'u_sb', 'u_sc', 'u_sd', 'u_sq',
+                                                 'epsilon', 'u_sup',
+                                                 ]
+        )
+
+    def _set_indices(self):
+        # Docstring of superclass
+        super()._set_indices()
+        self._motor_ode_idx += range(self._motor_ode_idx[-1] + 1, self._motor_ode_idx[-1] + 1 + len(self._electrical_motor.FLUXES))
+        self._motor_ode_idx += [self._motor_ode_idx[-1] + 1]
+
+        self._ode_currents_idx = self._motor_ode_idx[self._electrical_motor.I_SALPHA_IDX:self._electrical_motor.I_SBETA_IDX + 1]
+        self._ode_flux_idx = self._motor_ode_idx[self._electrical_motor.PSI_RALPHA_IDX:self._electrical_motor.PSI_RBETA_IDX + 1]
+
+        self.OMEGA_IDX = self.mechanical_load.OMEGA_IDX
+        self.TORQUE_IDX = len(self.mechanical_load.state_names)
+        currents_lower = self.TORQUE_IDX + 1
+        currents_upper = currents_lower + 5
+        self.CURRENTS_IDX = list(range(currents_lower, currents_upper))
+        voltages_lower = currents_upper
+        voltages_upper = voltages_lower + 5
+        self.VOLTAGES_IDX = list(range(voltages_lower, voltages_upper))
+        self.EPSILON_IDX = voltages_upper
+        self.U_SUP_IDX = list(range(self.EPSILON_IDX + 1, self.EPSILON_IDX + 1 + self._supply.voltage_len))
+        self._ode_epsilon_idx = self._motor_ode_idx[-1]
+
+    def calculate_field_angle(self, state):
+        psi_ralpha = state[self._ode_flux_idx[0]]
+        psi_rbeta = state[self._ode_flux_idx[1]]
+        eps_fs = np.arctan2(psi_rbeta, psi_ralpha)
+        return eps_fs
+
+    def simulate(self, action, *_, **__):
+        # Docstring of superclass
+        ode_state = self._ode_solver.y
+
+        eps_fs = self.calculate_field_angle(ode_state)
+
+        if self.control_space == 'dq':
+            action = self.dq_to_abc_space(action, eps_fs)
+
+        i_in = self.alphabeta_to_abc_space(self._electrical_motor.i_in(ode_state[self._ode_currents_idx]))
+        switching_times = self._converter.set_action(action, self._t)
+
+        for t in switching_times[:-1]:
+            i_sup = self._converter.i_sup(i_in)
+            u_sup = self._supply.get_voltage(self._t, i_sup)
+            u_in = self._converter.convert(i_in, self._ode_solver.t)
+            u_in = [u * u_s for u in u_in for u_s in u_sup]
+            u_alphabeta = self.abc_to_alphabeta_space(u_in)
+            self._ode_solver.set_f_params(u_alphabeta)
+            ode_state = self._ode_solver.integrate(t)
+            eps_fs = self.calculate_field_angle(ode_state)
+            i_in = self.alphabeta_to_abc_space(self._electrical_motor.i_in(ode_state[self._ode_currents_idx]))
+
+        i_sup = self._converter.i_sup(i_in)
+        u_sup = self._supply.get_voltage(self._t, i_sup)
+        u_in = self._converter.convert(i_in, self._ode_solver.t)
+        u_in = [u * u_s for u in u_in for u_s in u_sup]
+        u_dq = self.abc_to_dq_space(u_in, eps_fs)
+        u_alphabeta = self.abc_to_alphabeta_space(u_in)
+        self._ode_solver.set_f_params(u_alphabeta)
+        ode_state = self._ode_solver.integrate(self._t + self._tau)
+        self._t = self._ode_solver.t
+        self._k += 1
+        torque = self._electrical_motor.torque(ode_state[self._motor_ode_idx])
+        noise = self._noise_generator.noise()
+        mechanical_state = ode_state[self._load_ode_idx]
+        i_dq = self.alphabeta_to_dq_space(ode_state[self._ode_currents_idx], eps_fs)
+        i_abc = list(self.dq_to_abc_space(i_dq, eps_fs))
+
+        eps = ode_state[self._ode_epsilon_idx] % (2 * np.pi)
+        if eps > np.pi:
+            eps -= 2 * np.pi
+
+        system_state = np.concatenate((
+            mechanical_state, [torque],
+            i_abc, i_dq,
+            u_in, u_dq,
+            [eps],
+            u_sup
+        ))
+        return (system_state + noise) / self._limits
+
+    def reset(self, *_):
+        # Docstring of superclass
+        mechanical_state = self._mechanical_load.reset(
+            state_positions=self.state_positions,
+            state_space=self.state_space,
+            nominal_state=self.nominal_state)
+        motor_state = self._electrical_motor.reset(
+            state_space=self.state_space,
+            state_positions=self.state_positions,
+            omega=mechanical_state)
+        ode_state = np.concatenate((mechanical_state, motor_state))
+        u_sup = self.supply.reset()
+
+        eps = ode_state[self._ode_epsilon_idx]
+        eps_fs = self.calculate_field_angle(ode_state)
+
+        if eps > np.pi:
+            eps -= 2 * np.pi
+
+        u_abc = self.converter.reset()
+        u_abc = [u * u_s for u in u_abc for u_s in u_sup]
+        u_dq = self.abc_to_dq_space(u_abc, eps_fs)
+        i_dq = self.alphabeta_to_dq_space(ode_state[self._ode_currents_idx], eps_fs)
+        i_abc = self.dq_to_abc_space(i_dq, eps_fs)
+        torque = self.electrical_motor.torque(motor_state)
+        noise = self._noise_generator.reset()
+        self._t = 0
+        self._k = 0
+        self._ode_solver.set_initial_value(ode_state, self._t)
+        system_state = np.concatenate([
+            mechanical_state, [torque],
+            i_abc, i_dq,
+            u_abc, u_dq,
+            [eps],
+            u_sup
+        ])
+        return (system_state + noise) / self._limits
+
+
+class DoublyFedInductionMotorSystem(ThreePhaseMotorSystem):
+    """
+    SCML-System for the Doubly Fed Induction Motor
+    """
+    def __init__(self, control_space='abc', ode_solver='scipy.ode', **kwargs):
+        """
+        Args:
+            control_space(str):('abc' or 'dq') Choose, if actions the actions space is in dq or abc space
+            kwargs: Further arguments to pass tp SCMLSystem
+        """
+        super().__init__(ode_solver=ode_solver, **kwargs)
+        self.control_space = control_space
+        if control_space == 'dq':
+            self._action_space = Box(-1, 1, shape=(4,))
+
+        self.stator_voltage_space_idx = 0
+        self.stator_voltage_low_idx = 0
+        self.stator_voltage_high_idx = self.stator_voltage_low_idx + \
+                                       self._converter.subsignal_voltage_space_dims[self.stator_voltage_space_idx]
+
+        self.rotor_voltage_space_idx = 1
+        self.rotor_voltage_low_idx = self.stator_voltage_high_idx
+        self.rotor_voltage_high_idx = self.rotor_voltage_low_idx + \
+                                       self._converter.subsignal_voltage_space_dims[self.rotor_voltage_space_idx]
+
+    def _set_limits(self):
+        """
+        Method to set the physical limits from the modules.
+        """
+        for ind, state in enumerate(self._state_names):
+            motor_lim = self._electrical_motor.limits.get(state, np.inf)
+            mechanical_lim = self._mechanical_load.limits.get(state, np.inf)
+            self._limits[ind] = min(motor_lim, mechanical_lim)
+        self._limits[self._state_positions['u_sup']] = self.supply.u_nominal
+
+    def _build_state_space(self, state_names):
+        # Docstring of superclass
+        low = -1 * np.ones_like(state_names, dtype=float)
+        low[self.U_SUP_IDX] = 0.0
+        high = np.ones_like(state_names, dtype=float)
+        return Box(low, high)
+
+    def _build_state_names(self):
+        # Docstring of superclass
+        names_l = self._mechanical_load.state_names + ['torque',
+                                                       'i_sa', 'i_sb', 'i_sc', 'i_sd', 'i_sq',
+                                                       'i_ra', 'i_rb', 'i_rc', 'i_rd', 'i_rq',
+                                                       'u_sa', 'u_sb', 'u_sc', 'u_sd', 'u_sq',
+                                                       'u_ra', 'u_rb', 'u_rc', 'u_rd', 'u_rq',
+                                                       'epsilon', 'u_sup',
+                                                       ]
+        return names_l
+
+    def _set_indices(self):
+        # Docstring of superclass
+        super()._set_indices()
+        self._motor_ode_idx += range(self._motor_ode_idx[-1] + 1, self._motor_ode_idx[-1] + 1 + len(self._electrical_motor.FLUXES))
+        self._motor_ode_idx += [self._motor_ode_idx[-1] + 1]
+
+        self._ode_currents_idx = self._motor_ode_idx[self._electrical_motor.I_SALPHA_IDX:self._electrical_motor.I_SBETA_IDX + 1]
+        self._ode_flux_idx = self._motor_ode_idx[self._electrical_motor.PSI_RALPHA_IDX:self._electrical_motor.PSI_RBETA_IDX + 1]
+
+        self.OMEGA_IDX = self.mechanical_load.OMEGA_IDX
+        self.TORQUE_IDX = len(self.mechanical_load.state_names)
+        currents_lower = self.TORQUE_IDX + 1
+        currents_upper = currents_lower + 10
+        self.CURRENTS_IDX = list(range(currents_lower, currents_upper))
+        voltages_lower = currents_upper
+        voltages_upper = voltages_lower + 10
+        self.VOLTAGES_IDX = list(range(voltages_lower, voltages_upper))
+        self.EPSILON_IDX = voltages_upper
+        self.U_SUP_IDX = list(range(self.EPSILON_IDX + 1, self.EPSILON_IDX + 1 + self._supply.voltage_len))
+
+        self._ode_epsilon_idx = self._motor_ode_idx[-1]
+
+    def calculate_field_angle(self, state):
+        # field angle is calculated from states
+        psi_ralpha = state[self._motor_ode_idx[self._electrical_motor.PSI_RALPHA_IDX]]
+        psi_rbeta = state[self._motor_ode_idx[self._electrical_motor.PSI_RBETA_IDX]]
+        eps_fs = np.arctan2(psi_rbeta, psi_ralpha)
+        return eps_fs
+
+    def calculate_rotor_current(self, state):
+        # rotor current is calculated from states
+        mp = self._electrical_motor.motor_parameter
+        l_r = mp['l_m'] + mp['l_sigr']
+
+        i_salpha = state[self._motor_ode_idx[self._electrical_motor.I_SALPHA_IDX]]
+        i_sbeta = state[self._motor_ode_idx[self._electrical_motor.I_SBETA_IDX]]
+        psi_ralpha = state[self._motor_ode_idx[self._electrical_motor.PSI_RALPHA_IDX]]
+        psi_rbeta = state[self._motor_ode_idx[self._electrical_motor.PSI_RBETA_IDX]]
+
+        i_ralpha = 1 / l_r * psi_ralpha - mp['l_m'] / l_r * i_salpha
+        i_rbeta = 1 / l_r * psi_rbeta - mp['l_m'] / l_r * i_sbeta
+        return [i_ralpha, i_rbeta]
+
+
+    def simulate(self, action, *_, **__):
+        # Docstring of superclass
+
+        # Coordinate Systems used here:
+        # alphabeta refers to the stator-fixed two-phase reference frame
+        # gammadelta refers to the rotor-fixed two-phase reference frame
+        # abc refers to the stator-fixed three-phase reference frame
+        # def refers to the rotor-fixed three-phase reference frame
+        # dq refers to the field-oriented (two-phase) reference frame
+        # e.g. u_rdef is the rotor voltage representation in the rotor-fixed three-phase reference frame
+        # u_rabc ist the rotor voltage representation in the stator-fixed three-phase reference frame
+
+        ode_state = self._ode_solver.y
+
+        eps_field = self.calculate_field_angle(ode_state)
+        eps_el = ode_state[self._ode_epsilon_idx]
+
+        # convert dq input voltage to abc
+        if self.control_space == 'dq':
+            stator_input_len = len(self._electrical_motor.STATOR_VOLTAGES)
+            rotor_input_len = len(self._electrical_motor.ROTOR_VOLTAGES)
+            action_stator = action[:stator_input_len]
+            action_rotor = action[stator_input_len:stator_input_len + rotor_input_len]
+            action_stator = self.dq_to_abc_space(action_stator, eps_field)
+            action_rotor = self.dq_to_abc_space(action_rotor, eps_field-eps_el)
+            action = np.concatenate((action_stator, action_rotor)).tolist()
+
+        i_sabc = self.alphabeta_to_abc_space(self._electrical_motor.i_in(ode_state[self._ode_currents_idx]))
+        i_rdef = self.alphabeta_to_abc_space(self.calculate_rotor_current(ode_state))
+        switching_times = self._converter.set_action(action, self._t)
+
+        for t in switching_times[:-1]:
+            i_sup = self._converter.i_sup(np.concatenate((i_sabc, i_rdef)))
+            u_sup = self._supply.get_voltage(self._t, i_sup)
+            u_in = self._converter.convert(np.concatenate([i_sabc, i_rdef]).tolist(), self._ode_solver.t)
+            u_in = [u * u_s for u in u_in for u_s in u_sup]
+            u_sabc = u_in[self.stator_voltage_low_idx:self.stator_voltage_high_idx]
+            u_rdef = u_in[self.rotor_voltage_low_idx:self.rotor_voltage_high_idx]
+            u_rdq = self.abc_to_dq_space(u_rdef, eps_field-eps_el)
+            u_salphabeta = self.abc_to_alphabeta_space(u_sabc)
+            u_ralphabeta = self.dq_to_alphabeta_space(u_rdq, eps_field)
+
+            u_sr_alphabeta = np.array([u_salphabeta, u_ralphabeta])
+            self._ode_solver.set_f_params(u_sr_alphabeta)
+            ode_state = self._ode_solver.integrate(t)
+
+            eps_field = self.calculate_field_angle(ode_state)
+            eps_el = ode_state[self._ode_epsilon_idx]
+            i_sabc = self.alphabeta_to_abc_space(self._electrical_motor.i_in(ode_state[self._ode_currents_idx]))
+            i_rdef = self.alphabeta_to_abc_space(self.calculate_rotor_current(ode_state))
+            
+        i_sup = self._converter.i_sup(np.concatenate((i_sabc, i_rdef)))
+        u_sup = self._supply.get_voltage(self._t, i_sup)
+        u_in = self._converter.convert(np.concatenate([i_sabc, i_rdef]).tolist(), self._ode_solver.t)
+        u_in = [u * u_s for u in u_in for u_s in u_sup]
+        u_sabc = u_in[self.stator_voltage_low_idx:self.stator_voltage_high_idx]
+        u_rdef = u_in[self.rotor_voltage_low_idx:self.rotor_voltage_high_idx]
+        u_sdq = self.abc_to_dq_space(u_sabc, eps_field)
+        u_rdq = self.abc_to_dq_space(u_rdef, eps_field-eps_el)
+        u_salphabeta = self.abc_to_alphabeta_space(u_sabc)
+        u_ralphabeta = self.dq_to_alphabeta_space(u_rdq, eps_field)
+
+        u_sr_alphabeta = np.array([u_salphabeta, u_ralphabeta])
+        self._ode_solver.set_f_params(u_sr_alphabeta)
+        ode_state = self._ode_solver.integrate(self._t + self._tau)
+        self._t = self._ode_solver.t
+        self._k += 1
+        torque = self._electrical_motor.torque(ode_state[self._motor_ode_idx])
+        noise = self._noise_generator.noise()
+        mechanical_state = ode_state[self._load_ode_idx]
+
+        i_sdq = self.alphabeta_to_dq_space(ode_state[self._ode_currents_idx], eps_field)
+        i_sabc = list(self.dq_to_abc_space(i_sdq, eps_field))
+
+        i_rdq = self.alphabeta_to_dq_space(self.calculate_rotor_current(ode_state), eps_field)
+        i_rdef = list(self.dq_to_abc_space(i_rdq, eps_field-eps_el))
+
+        eps_el = ode_state[self._ode_epsilon_idx] % (2 * np.pi)
+        if eps_el > np.pi:
+            eps_el -= 2 * np.pi
+
+        system_state = np.concatenate((
+            mechanical_state,
+            [torque],
+            i_sabc, i_sdq,
+            i_rdef, i_rdq,
+            u_sabc, u_sdq,
+            u_rdef, u_rdq,
+            [eps_el],
+            u_sup,
+        ))
+        return (system_state + noise) / self._limits
+
+    def reset(self, *_):
+        # Docstring of superclass
+        mechanical_state = self._mechanical_load.reset(
+            state_positions=self.state_positions,
+            state_space=self.state_space,
+            nominal_state=self.nominal_state)
+        motor_state = self._electrical_motor.reset(
+            state_space=self.state_space,
+            state_positions=self.state_positions,
+            omega=mechanical_state)
+        ode_state = np.concatenate((mechanical_state, motor_state))
+        u_sup = self.supply.reset()
+
+        eps_el = ode_state[self._ode_epsilon_idx]
+        eps_field = self.calculate_field_angle(ode_state)
+
+        if eps_el > np.pi:
+            eps_el -= 2 * np.pi
+
+        if eps_field > np.pi:
+            eps_field -= 2 * np.pi
+
+        u_sr_abcdef = self.converter.reset()
+        u_sr_abcdef = [u * u_s for u in u_sr_abcdef for u_s in u_sup]
+        u_sabc = u_sr_abcdef[self.stator_voltage_low_idx:self.stator_voltage_high_idx]
+        u_rdef = u_sr_abcdef[self.rotor_voltage_low_idx:self.rotor_voltage_high_idx]
+        u_sdq = self.abc_to_dq_space(u_sabc, eps_field)
+        u_rdq = self.abc_to_dq_space(u_rdef, eps_field-eps_el)
+
+        i_sdq = self.alphabeta_to_dq_space(ode_state[self._ode_currents_idx], eps_field)
+        i_sabc = self.dq_to_abc_space(i_sdq, eps_field)
+
+        i_rdq = self.alphabeta_to_dq_space(self.calculate_rotor_current(ode_state), eps_field-eps_el)
+        i_rdef = self.dq_to_abc_space(i_rdq, eps_field-eps_el)
+
+        torque = self.electrical_motor.torque(motor_state)
+        noise = self._noise_generator.reset()
+        self._t = 0
+        self._k = 0
+        self._ode_solver.set_initial_value(ode_state, self._t)
+        system_state = np.concatenate([
+            mechanical_state, [torque],
+            i_sabc, i_sdq,
+            i_rdef, i_rdq,
+            u_sabc, u_sdq,
+            u_rdef, u_rdq,
+            [eps_el],
+            u_sup
+        ])
+        return (system_state + noise) / self._limits