from gym_electric_motor.physical_systems.solvers import EulerSolver
import warnings
import numpy as np

class VoltageSupply:
    """
    Base class for all VoltageSupplies to be used in a SCMLSystem.

    Parameter:
        supply_range(Tuple(float,float)): Minimal and maximal possible value for the voltage supply.
        u_nominal(float): Nominal supply voltage
    """

    #: Minimum and Maximum values of the Supply Voltage.
    supply_range = ()
    #number of output voltages
    voltage_len = 1

    @property
    def u_nominal(self):
        """
        Returns:
             float: Nominal Voltage of the Voltage Supply
        """
        return self._u_nominal

    def __init__(self, u_nominal, **__):
        """
        Args:
            u_nominal(float): Nominal voltage of the Voltage Supply.
        """
        self._u_nominal = u_nominal

    def reset(self):
        """
        Reset the voltage supply to an initial state.
        This method is called at every reset of the physical system.

        Returns:
            float: The initial supply voltage.
        """
        return self.get_voltage(0, 0)

    def get_voltage(self, t, i_sup, *args, **kwargs):
        """
        Get the supply voltage based on the floating supply current i_sup, the time t and optional further arguments.

        Args:
            i_sup(float): Supply current floating into the system.
            t(float): Current time of the system.

        Returns:
             list(float): Supply Voltage(s) at time t.
        """
        raise NotImplementedError


class IdealVoltageSupply(VoltageSupply):
    """
    Ideal Voltage Supply that supplies with u_nominal independent of the time and the supply current.
    """

    def __init__(self, u_nominal=600.0, **__):
        # Docstring of superclass
        super().__init__(u_nominal)
        self.supply_range = (u_nominal, u_nominal)

    def get_voltage(self, *_, **__):
        # Docstring of superclass
        return [self._u_nominal]


class RCVoltageSupply(VoltageSupply):
    """DC voltage supply modeled as RC element"""
    
    def __init__(self, u_nominal=600.0, supply_parameter=None, **__):
        """
        This Voltage Supply is a model of a non ideal Voltage supply where the ideal voltage source U_0 is part of an RC element
<<<<<<< HEAD
        Args:
            supply_parameter(dict): Consists of Resistance R in Ohm and Capacitance C in Farad
=======
        
        Args: 
            supply_parameter(dict): Consists or Resistance R in Ohm and Capacitance C in Farad
            
>>>>>>> 1a1f64f6
        Additional notes:
            If the product of R and C get too small the numerical stability of the ODE is not given anymore
            typical time differences tau are only in the range of 10e-3. One might want to consider R*C as a
            time constant. The resistance R can be considered as a simplified inner resistance model.
        """
        super().__init__(u_nominal)
        supply_parameter = supply_parameter or {'R': 1, 'C': 4e-3}
        # Supply range is between 0 - capacitor completely unloaded - and u_nominal - capacitor is completely loaded
        assert 'R' in supply_parameter.keys(), "Pass key 'R' for Resistance in your dict"
        assert 'C' in supply_parameter.keys(), "Pass key 'C' for Capacitance in your dict"
        self.supply_range = (0,u_nominal) 
        self._r = supply_parameter['R']
        self._c = supply_parameter['C']
        if self._r*self._c < 1e-4:
            warnings.warn("The product of R and C might be too small for the correct calculation of the supply voltage. You might want to consider R*C as a time constant.")
        self._u_sup = [u_nominal]
        self._u_0 = u_nominal
        self._solver = EulerSolver()
        self._solver.set_system_equation(self.system_equation)
        
    def system_equation(self, t, u_sup, u_0, i_sup, r, c):
        # ODE for derivate of u_sup
        return np.array([(u_0 - u_sup[0] - r*i_sup)/(r*c)])

    def reset(self):
        # Docstring of superclass
        # On reset the capacitor is loaded again
        self._solver.set_initial_value(np.array([self._u_0]))
        self._u_sup = [self._u_0]
        return self._u_sup
    
    def get_voltage(self, t,i_sup):
        # Docstring of superclass
        self._solver.set_f_params(self._u_0, i_sup, self._r, self._c)
        self._u_sup = self._solver.integrate(t)
        return self._u_sup
    
class AC1PhaseSupply(VoltageSupply):
    """AC one phase voltage supply"""

    def __init__(self, u_nominal=230, supply_parameter=None, **__):
        """
        Args:
            u_nominal(float): Single phasic effective value of the voltage supply
            supply_parameter(dict): Consists of frequency f in Hz and phase phi in range of [0,2*pi) in case you wish for a fixed phase
        """

        super().__init__(u_nominal)
        
        self._fixed_phi = False
        if supply_parameter is not None:
            assert isinstance(supply_parameter, dict), "supply_parameter should be a dict"
            assert 'frequency' in supply_parameter.keys(), "Pass key 'frequency' for frequency f in Hz in your dict"
            if 'phase' in supply_parameter.keys():
                assert 0<= supply_parameter['phase'] < 2*np.pi, "The phase angle has to be given in rad in range [0,2*pi)"
                self._fixed_phi = True
                supply_parameter = supply_parameter
            else:
                supply_parameter['phase'] = np.random.rand()*2*np.pi
        else:
            supply_parameter = {'frequency': 50, 'phase': np.random.rand()*2*np.pi}

    
        self._f = supply_parameter['frequency']
        self._phi = supply_parameter['phase']
        self._max_amp = self._u_nominal*np.sqrt(2)
        self.supply_range = [-1*self._max_amp, self._max_amp]
        
    def reset(self):
        if not self._fixed_phi:
            self._phi = np.random.rand()*2*np.pi
        return self.get_voltage(0)
    
    def get_voltage(self, t, *_, **__):
        # Docstring of superclass
        self._u_sup = [self._max_amp*np.sin(2*np.pi*self._f*t + self._phi)]
        return self._u_sup

class AC3PhaseSupply(VoltageSupply):
    """AC three phase voltage supply"""
    voltage_len = 3
    def __init__(self, u_nominal=400, supply_parameter=None, **__):
        """
        Args:
            u_nominal(float): Three phasic effective value of the voltage supply
            supply_parameter(dict): Consists of frequency f in Hz and phase phi in range of [0,2*pi) in case you wish for a fixed phase
        """

        super().__init__(u_nominal)
        self._fixed_phi = False
        if supply_parameter is not None:
            assert isinstance(supply_parameter, dict), "supply_parameter should be a dict"
            assert 'frequency' in supply_parameter.keys(), "Pass key 'frequency' for frequency f in Hz in your dict"
            if 'phase' in supply_parameter.keys():
                assert 0<= supply_parameter['phase'] < 2*np.pi, "The phase angle has to be given in rad in range [0,2*pi)"
                self._fixed_phi = True
                supply_parameter = supply_parameter
            else:
                supply_parameter['phase'] = np.random.rand()*2*np.pi
        else:
            supply_parameter = {'frequency': 50, 'phase': np.random.rand()*2*np.pi}

        self._f = supply_parameter['frequency']
        self._phi = supply_parameter['phase']
        self._max_amp = self._u_nominal/np.sqrt(3)*np.sqrt(2)
        self.supply_range = [-1*self._max_amp, self._max_amp]
        
    def reset(self):
        # Docstring of superclass
        if not self._fixed_phi:
            self._phi = np.random.rand()*2*np.pi
        return self.get_voltage(0)
    
    def get_voltage(self, t, *_, **__):
        # Docstring of superclass
        self._u_sup = [self._max_amp*np.sin(2*np.pi*self._f*t + self._phi + 2/3*np.pi*i) for i in range(3)]
        return self._u_sup
 
    
<|MERGE_RESOLUTION|>--- conflicted
+++ resolved
@@ -1,206 +1,201 @@
-from gym_electric_motor.physical_systems.solvers import EulerSolver
-import warnings
-import numpy as np
-
-class VoltageSupply:
-    """
-    Base class for all VoltageSupplies to be used in a SCMLSystem.
-
-    Parameter:
-        supply_range(Tuple(float,float)): Minimal and maximal possible value for the voltage supply.
-        u_nominal(float): Nominal supply voltage
-    """
-
-    #: Minimum and Maximum values of the Supply Voltage.
-    supply_range = ()
-    #number of output voltages
-    voltage_len = 1
-
-    @property
-    def u_nominal(self):
-        """
-        Returns:
-             float: Nominal Voltage of the Voltage Supply
-        """
-        return self._u_nominal
-
-    def __init__(self, u_nominal, **__):
-        """
-        Args:
-            u_nominal(float): Nominal voltage of the Voltage Supply.
-        """
-        self._u_nominal = u_nominal
-
-    def reset(self):
-        """
-        Reset the voltage supply to an initial state.
-        This method is called at every reset of the physical system.
-
-        Returns:
-            float: The initial supply voltage.
-        """
-        return self.get_voltage(0, 0)
-
-    def get_voltage(self, t, i_sup, *args, **kwargs):
-        """
-        Get the supply voltage based on the floating supply current i_sup, the time t and optional further arguments.
-
-        Args:
-            i_sup(float): Supply current floating into the system.
-            t(float): Current time of the system.
-
-        Returns:
-             list(float): Supply Voltage(s) at time t.
-        """
-        raise NotImplementedError
-
-
-class IdealVoltageSupply(VoltageSupply):
-    """
-    Ideal Voltage Supply that supplies with u_nominal independent of the time and the supply current.
-    """
-
-    def __init__(self, u_nominal=600.0, **__):
-        # Docstring of superclass
-        super().__init__(u_nominal)
-        self.supply_range = (u_nominal, u_nominal)
-
-    def get_voltage(self, *_, **__):
-        # Docstring of superclass
-        return [self._u_nominal]
-
-
-class RCVoltageSupply(VoltageSupply):
-    """DC voltage supply modeled as RC element"""
-    
-    def __init__(self, u_nominal=600.0, supply_parameter=None, **__):
-        """
-        This Voltage Supply is a model of a non ideal Voltage supply where the ideal voltage source U_0 is part of an RC element
-<<<<<<< HEAD
-        Args:
-            supply_parameter(dict): Consists of Resistance R in Ohm and Capacitance C in Farad
-=======
-        
-        Args: 
-            supply_parameter(dict): Consists or Resistance R in Ohm and Capacitance C in Farad
-            
->>>>>>> 1a1f64f6
-        Additional notes:
-            If the product of R and C get too small the numerical stability of the ODE is not given anymore
-            typical time differences tau are only in the range of 10e-3. One might want to consider R*C as a
-            time constant. The resistance R can be considered as a simplified inner resistance model.
-        """
-        super().__init__(u_nominal)
-        supply_parameter = supply_parameter or {'R': 1, 'C': 4e-3}
-        # Supply range is between 0 - capacitor completely unloaded - and u_nominal - capacitor is completely loaded
-        assert 'R' in supply_parameter.keys(), "Pass key 'R' for Resistance in your dict"
-        assert 'C' in supply_parameter.keys(), "Pass key 'C' for Capacitance in your dict"
-        self.supply_range = (0,u_nominal) 
-        self._r = supply_parameter['R']
-        self._c = supply_parameter['C']
-        if self._r*self._c < 1e-4:
-            warnings.warn("The product of R and C might be too small for the correct calculation of the supply voltage. You might want to consider R*C as a time constant.")
-        self._u_sup = [u_nominal]
-        self._u_0 = u_nominal
-        self._solver = EulerSolver()
-        self._solver.set_system_equation(self.system_equation)
-        
-    def system_equation(self, t, u_sup, u_0, i_sup, r, c):
-        # ODE for derivate of u_sup
-        return np.array([(u_0 - u_sup[0] - r*i_sup)/(r*c)])
-
-    def reset(self):
-        # Docstring of superclass
-        # On reset the capacitor is loaded again
-        self._solver.set_initial_value(np.array([self._u_0]))
-        self._u_sup = [self._u_0]
-        return self._u_sup
-    
-    def get_voltage(self, t,i_sup):
-        # Docstring of superclass
-        self._solver.set_f_params(self._u_0, i_sup, self._r, self._c)
-        self._u_sup = self._solver.integrate(t)
-        return self._u_sup
-    
-class AC1PhaseSupply(VoltageSupply):
-    """AC one phase voltage supply"""
-
-    def __init__(self, u_nominal=230, supply_parameter=None, **__):
-        """
-        Args:
-            u_nominal(float): Single phasic effective value of the voltage supply
-            supply_parameter(dict): Consists of frequency f in Hz and phase phi in range of [0,2*pi) in case you wish for a fixed phase
-        """
-
-        super().__init__(u_nominal)
-        
-        self._fixed_phi = False
-        if supply_parameter is not None:
-            assert isinstance(supply_parameter, dict), "supply_parameter should be a dict"
-            assert 'frequency' in supply_parameter.keys(), "Pass key 'frequency' for frequency f in Hz in your dict"
-            if 'phase' in supply_parameter.keys():
-                assert 0<= supply_parameter['phase'] < 2*np.pi, "The phase angle has to be given in rad in range [0,2*pi)"
-                self._fixed_phi = True
-                supply_parameter = supply_parameter
-            else:
-                supply_parameter['phase'] = np.random.rand()*2*np.pi
-        else:
-            supply_parameter = {'frequency': 50, 'phase': np.random.rand()*2*np.pi}
-
-    
-        self._f = supply_parameter['frequency']
-        self._phi = supply_parameter['phase']
-        self._max_amp = self._u_nominal*np.sqrt(2)
-        self.supply_range = [-1*self._max_amp, self._max_amp]
-        
-    def reset(self):
-        if not self._fixed_phi:
-            self._phi = np.random.rand()*2*np.pi
-        return self.get_voltage(0)
-    
-    def get_voltage(self, t, *_, **__):
-        # Docstring of superclass
-        self._u_sup = [self._max_amp*np.sin(2*np.pi*self._f*t + self._phi)]
-        return self._u_sup
-
-class AC3PhaseSupply(VoltageSupply):
-    """AC three phase voltage supply"""
-    voltage_len = 3
-    def __init__(self, u_nominal=400, supply_parameter=None, **__):
-        """
-        Args:
-            u_nominal(float): Three phasic effective value of the voltage supply
-            supply_parameter(dict): Consists of frequency f in Hz and phase phi in range of [0,2*pi) in case you wish for a fixed phase
-        """
-
-        super().__init__(u_nominal)
-        self._fixed_phi = False
-        if supply_parameter is not None:
-            assert isinstance(supply_parameter, dict), "supply_parameter should be a dict"
-            assert 'frequency' in supply_parameter.keys(), "Pass key 'frequency' for frequency f in Hz in your dict"
-            if 'phase' in supply_parameter.keys():
-                assert 0<= supply_parameter['phase'] < 2*np.pi, "The phase angle has to be given in rad in range [0,2*pi)"
-                self._fixed_phi = True
-                supply_parameter = supply_parameter
-            else:
-                supply_parameter['phase'] = np.random.rand()*2*np.pi
-        else:
-            supply_parameter = {'frequency': 50, 'phase': np.random.rand()*2*np.pi}
-
-        self._f = supply_parameter['frequency']
-        self._phi = supply_parameter['phase']
-        self._max_amp = self._u_nominal/np.sqrt(3)*np.sqrt(2)
-        self.supply_range = [-1*self._max_amp, self._max_amp]
-        
-    def reset(self):
-        # Docstring of superclass
-        if not self._fixed_phi:
-            self._phi = np.random.rand()*2*np.pi
-        return self.get_voltage(0)
-    
-    def get_voltage(self, t, *_, **__):
-        # Docstring of superclass
-        self._u_sup = [self._max_amp*np.sin(2*np.pi*self._f*t + self._phi + 2/3*np.pi*i) for i in range(3)]
-        return self._u_sup
- 
-    
+from gym_electric_motor.physical_systems.solvers import EulerSolver
+import warnings
+import numpy as np
+
+class VoltageSupply:
+    """
+    Base class for all VoltageSupplies to be used in a SCMLSystem.
+
+    Parameter:
+        supply_range(Tuple(float,float)): Minimal and maximal possible value for the voltage supply.
+        u_nominal(float): Nominal supply voltage
+    """
+
+    #: Minimum and Maximum values of the Supply Voltage.
+    supply_range = ()
+    #number of output voltages
+    voltage_len = 1
+
+    @property
+    def u_nominal(self):
+        """
+        Returns:
+             float: Nominal Voltage of the Voltage Supply
+        """
+        return self._u_nominal
+
+    def __init__(self, u_nominal, **__):
+        """
+        Args:
+            u_nominal(float): Nominal voltage of the Voltage Supply.
+        """
+        self._u_nominal = u_nominal
+
+    def reset(self):
+        """
+        Reset the voltage supply to an initial state.
+        This method is called at every reset of the physical system.
+
+        Returns:
+            float: The initial supply voltage.
+        """
+        return self.get_voltage(0, 0)
+
+    def get_voltage(self, t, i_sup, *args, **kwargs):
+        """
+        Get the supply voltage based on the floating supply current i_sup, the time t and optional further arguments.
+
+        Args:
+            i_sup(float): Supply current floating into the system.
+            t(float): Current time of the system.
+
+        Returns:
+             list(float): Supply Voltage(s) at time t.
+        """
+        raise NotImplementedError
+
+
+class IdealVoltageSupply(VoltageSupply):
+    """
+    Ideal Voltage Supply that supplies with u_nominal independent of the time and the supply current.
+    """
+
+    def __init__(self, u_nominal=600.0, **__):
+        # Docstring of superclass
+        super().__init__(u_nominal)
+        self.supply_range = (u_nominal, u_nominal)
+
+    def get_voltage(self, *_, **__):
+        # Docstring of superclass
+        return [self._u_nominal]
+
+
+class RCVoltageSupply(VoltageSupply):
+    """DC voltage supply modeled as RC element"""
+    
+    def __init__(self, u_nominal=600.0, supply_parameter=None, **__):
+        """
+        This Voltage Supply is a model of a non ideal Voltage supply where the ideal voltage source U_0 is part of an RC element
+        
+        Args: 
+            supply_parameter(dict): Consists or Resistance R in Ohm and Capacitance C in Farad
+            
+        Additional notes:
+            If the product of R and C get too small the numerical stability of the ODE is not given anymore
+            typical time differences tau are only in the range of 10e-3. One might want to consider R*C as a
+            time constant. The resistance R can be considered as a simplified inner resistance model.
+        """
+        super().__init__(u_nominal)
+        supply_parameter = supply_parameter or {'R': 1, 'C': 4e-3}
+        # Supply range is between 0 - capacitor completely unloaded - and u_nominal - capacitor is completely loaded
+        assert 'R' in supply_parameter.keys(), "Pass key 'R' for Resistance in your dict"
+        assert 'C' in supply_parameter.keys(), "Pass key 'C' for Capacitance in your dict"
+        self.supply_range = (0,u_nominal) 
+        self._r = supply_parameter['R']
+        self._c = supply_parameter['C']
+        if self._r*self._c < 1e-4:
+            warnings.warn("The product of R and C might be too small for the correct calculation of the supply voltage. You might want to consider R*C as a time constant.")
+        self._u_sup = [u_nominal]
+        self._u_0 = u_nominal
+        self._solver = EulerSolver()
+        self._solver.set_system_equation(self.system_equation)
+        
+    def system_equation(self, t, u_sup, u_0, i_sup, r, c):
+        # ODE for derivate of u_sup
+        return np.array([(u_0 - u_sup[0] - r*i_sup)/(r*c)])
+
+    def reset(self):
+        # Docstring of superclass
+        # On reset the capacitor is loaded again
+        self._solver.set_initial_value(np.array([self._u_0]))
+        self._u_sup = [self._u_0]
+        return self._u_sup
+    
+    def get_voltage(self, t,i_sup):
+        # Docstring of superclass
+        self._solver.set_f_params(self._u_0, i_sup, self._r, self._c)
+        self._u_sup = self._solver.integrate(t)
+        return self._u_sup
+    
+class AC1PhaseSupply(VoltageSupply):
+    """AC one phase voltage supply"""
+
+    def __init__(self, u_nominal=230, supply_parameter=None, **__):
+        """
+        Args:
+            u_nominal(float): Single phasic effective value of the voltage supply
+            supply_parameter(dict): Consists of frequency f in Hz and phase phi in range of [0,2*pi) in case you wish for a fixed phase
+        """
+
+        super().__init__(u_nominal)
+        
+        self._fixed_phi = False
+        if supply_parameter is not None:
+            assert isinstance(supply_parameter, dict), "supply_parameter should be a dict"
+            assert 'frequency' in supply_parameter.keys(), "Pass key 'frequency' for frequency f in Hz in your dict"
+            if 'phase' in supply_parameter.keys():
+                assert 0<= supply_parameter['phase'] < 2*np.pi, "The phase angle has to be given in rad in range [0,2*pi)"
+                self._fixed_phi = True
+                supply_parameter = supply_parameter
+            else:
+                supply_parameter['phase'] = np.random.rand()*2*np.pi
+        else:
+            supply_parameter = {'frequency': 50, 'phase': np.random.rand()*2*np.pi}
+
+    
+        self._f = supply_parameter['frequency']
+        self._phi = supply_parameter['phase']
+        self._max_amp = self._u_nominal*np.sqrt(2)
+        self.supply_range = [-1*self._max_amp, self._max_amp]
+        
+    def reset(self):
+        if not self._fixed_phi:
+            self._phi = np.random.rand()*2*np.pi
+        return self.get_voltage(0)
+    
+    def get_voltage(self, t, *_, **__):
+        # Docstring of superclass
+        self._u_sup = [self._max_amp*np.sin(2*np.pi*self._f*t + self._phi)]
+        return self._u_sup
+
+class AC3PhaseSupply(VoltageSupply):
+    """AC three phase voltage supply"""
+    voltage_len = 3
+    def __init__(self, u_nominal=400, supply_parameter=None, **__):
+        """
+        Args:
+            u_nominal(float): Three phasic effective value of the voltage supply
+            supply_parameter(dict): Consists of frequency f in Hz and phase phi in range of [0,2*pi) in case you wish for a fixed phase
+        """
+
+        super().__init__(u_nominal)
+        self._fixed_phi = False
+        if supply_parameter is not None:
+            assert isinstance(supply_parameter, dict), "supply_parameter should be a dict"
+            assert 'frequency' in supply_parameter.keys(), "Pass key 'frequency' for frequency f in Hz in your dict"
+            if 'phase' in supply_parameter.keys():
+                assert 0<= supply_parameter['phase'] < 2*np.pi, "The phase angle has to be given in rad in range [0,2*pi)"
+                self._fixed_phi = True
+                supply_parameter = supply_parameter
+            else:
+                supply_parameter['phase'] = np.random.rand()*2*np.pi
+        else:
+            supply_parameter = {'frequency': 50, 'phase': np.random.rand()*2*np.pi}
+
+        self._f = supply_parameter['frequency']
+        self._phi = supply_parameter['phase']
+        self._max_amp = self._u_nominal/np.sqrt(3)*np.sqrt(2)
+        self.supply_range = [-1*self._max_amp, self._max_amp]
+        
+    def reset(self):
+        # Docstring of superclass
+        if not self._fixed_phi:
+            self._phi = np.random.rand()*2*np.pi
+        return self.get_voltage(0)
+    
+    def get_voltage(self, t, *_, **__):
+        # Docstring of superclass
+        self._u_sup = [self._max_amp*np.sin(2*np.pi*self._f*t + self._phi + 2/3*np.pi*i) for i in range(3)]
+        return self._u_sup
+ 
+    