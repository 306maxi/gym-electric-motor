--- conflicted
+++ resolved
@@ -1,444 +1,464 @@
-import numpy as np
-from scipy.stats import truncnorm
-
-
-class MechanicalLoad:
-    """
-    The MechanicalLoad is the base class for all the mechanical systems attached to the electrical motors rotor.
-
-    It contains an mechanical ode system as well as the state names, limits and nominal values
-    of the mechanical quantities. The only required state is 'omega' as the rotational speed of the motor shaft
-    in rad/s.
-
-    Initialization is given by initializer(dict). Can be constant state value
-    or random value in given or nominal interval.
-    dict should be like:
-        { 'states': <dict with state names and initital values>,
-          'interval': < boundaries for each state (only for random init>,
-          'random_init': <str: 'uniform' or 'normal'>,
-          'random_params: {'mue': <const>, 'sigma': <const>}
-    Example initializer(dict) for constant initialization:
-        { 'states': {'omega': 15.5}}
-    Example  initializer(dict) for random initialization:
-        { 'random_init': 'normal'}
-    """
-
-    @property
-    def j_total(self):
-        """
-        Returns:
-             float: Total moment of inertia affecting the motor shaft.
-        """
-        return self._j_total
-
-    @property
-    def state_names(self):
-        """
-        Returns:
-            list(str): Names of the states in the mechanical-ODE.
-        """
-        return self._state_names
-
-    @property
-    def limits(self):
-        """
-        Returns:
-            dict(float): Mapping of the motor states to their limit values.
-        """
-        return self._limits
-
-    @property
-    def nominal_values(self):
-        """
-        Returns:
-              dict(float): Mapping of the motor states to their nominal values
-
-        """
-        return self._nominal_values
-
-    @property
-    def initializer(self):
-        """
-        Returns:
-            dict: The motors initial state and additional initializer parameters
-        """
-        return self._initializer
-
-    OMEGA_IDX = 0
-
-    #: Parameter indicating if the class is implementing the optional jacobian function
-    HAS_JACOBIAN = False
-    #: _default_initial_state(dict): Default initial motor-state values
-    _default_initializer = {}
-
-    def __init__(self, state_names=None, j_load=0.0, load_initializer=None, **__):
-        """
-        Args:
-            state_names(list(str)): List of the names of the states in the mechanical-ODE.
-            j_load(float): Moment of inertia of the load affecting the motor shaft.
-        """
-        self._j_total = self._j_load = j_load
-        self._state_names = list(state_names or ['omega'])
-        self._limits = {}
-        self._nominal_values = {}
-        load_initializer = load_initializer or {}
-        self._initializer = self._default_initializer.copy()
-        self._initializer.update(load_initializer)
-        self._initial_states = self._initializer['states']
-
-    def initialize(self,
-                   nominal_state,
-                   state_space=None,
-                   state_positions=None,
-                   **__):
-        """
-        Initializes give state values. Values can be given as a constant or
-        sampled random out of a statistical distribution. Initial value is in
-        range of the nominal values or a given interval.
-
-        Args:
-            nominal_state(list): nominal values for each state given from
-                                  physical system
-            state_space(gym.Box): normalized state space boundaries
-            state_positions(dict): indexes of system states
-        Returns:
-            ndarray(float): initial value for each state
-
-        """
-        # for order and organization purposes
-        interval = self._initializer['interval']
-        random_dist = self._initializer['random_init']
-        random_params = self._initializer['random_params']
-
-        # setting nominal values as interval limits
-        state_idx = [state_positions[state] for state in self._initial_states.keys()]
-        upper_bound = np.asarray(nominal_state[state_idx], dtype=float)
-        lower_bound = upper_bound * np.asarray(state_space.low, dtype=float)[state_idx]
-        # clip nominal boundaries to user defined
-        if interval is not None:
-            lower_bound = np.clip(lower_bound,
-                                  a_min=
-                                  np.asarray(interval, dtype=float).T[0],
-                                  a_max=None)
-            upper_bound = np.clip(upper_bound,
-                                  a_min=None,
-                                  a_max=
-                                  np.asarray(interval, dtype=float).T[1])
-        else:
-            pass
-        # random initialization for each load state (omega)
-        if random_dist is not None:
-            if random_dist == 'uniform':
-                initial_value = (upper_bound - lower_bound) * \
-                                np.random.random_sample(
-                                    len(self._initial_states.keys())) + \
-                                lower_bound
-                random_states = \
-                    {state: initial_value[idx]
-                     for idx, state in
-                     enumerate(self._initial_states.keys())}
-                self._initial_states.update(random_states)
-
-            elif random_dist in ['normal', 'gaussian']:
-                # specific input or middle of interval
-                mue = random_params[0] or \
-                      (upper_bound - lower_bound) / 2 + lower_bound
-                sigma = random_params[1] or 1
-                a = (lower_bound - mue) / sigma
-                b = (upper_bound - mue) / sigma
-                initial_value = truncnorm.rvs(a, b,
-                                              loc=mue,
-                                              scale=sigma,
-                                              size=(len(self._initial_states.keys())))
-                random_states = \
-                    {state: initial_value[idx]
-                     for idx, state in
-                     enumerate(self._initial_states.keys())}
-                self._initial_states.update(random_states)
-
-            else:
-                # todo implement other distribution
-                raise NotImplementedError
-        # constant initialization for each motor state (current, epsilon)
-        elif self._initial_states is not None:
-            initial_value = np.atleast_1d(
-                list(self._initial_states.values()))
-            # check init_value meets interval boundaries
-            if ((lower_bound <= initial_value).all()
-                    and (initial_value <= upper_bound).all()):
-                initial_states_ = \
-                    {state: initial_value[idx]
-                     for idx, state in
-                     enumerate(self._initial_states.keys())}
-                self._initial_states.update(initial_states_)
-            else:
-                raise Exception(
-                    'Initialization Value have to be in nominal '
-                    'boundaries')
-        else:
-            raise Exception('No matching Initialization Case')
-
-    def reset(self,
-              state_positions=None,
-              state_space=None,
-              nominal_state=None,
-              **__):
-        """
-        Reset the motors state to a new initial state. (Default 0)
-
-        Args:
-            nominal_state(list): nominal values for each state given from
-                                  physical system
-            state_space(gym.Box): normalized state space boundaries
-            state_positions(dict): indexes of system states
-        Returns:
-            numpy.ndarray(float): The initial motor states.
-        """
-        if self._initializer:
-            self.initialize(nominal_state, state_space, state_positions)
-            return np.asarray(list(self._initial_states.values()))
-        else:
-            return np.zeros_like(self._state_names, dtype=float)
-
-    def set_j_rotor(self, j_rotor):
-        """
-        Args:
-            j_rotor(float): The moment of inertia of the rotor shaft of the motor.
-        """
-        self._j_total += j_rotor
-
-    def mechanical_ode(self, t, mechanical_state, torque):
-        """
-        Calculation of the derivatives of the mechanical-ODE for each of the mechanical states.
-
-        Args:
-            t(float): Current time of the system.
-            mechanical_state(ndarray(float)): Current state of the mechanical system.
-            torque(float): Generated input torque by the electrical motor.
-
-        Returns:
-            ndarray(float): Derivatives of the mechanical state for the given input torque.
-        """
-        raise NotImplementedError
-
-    def mechanical_jacobian(self, t, mechanical_state, torque):
-        """
-        Calculation of the jacobians of the mechanical-ODE for each of the mechanical state.
-
-        Overriding this method is optional for each subclass. If it is overridden, the parameter HAS_JACOBIAN must also
-        be set to True. Otherwise, the jacobian will not be called.
-
-        Args:
-            t(float): Current time of the system.
-            mechanical_state(ndarray(float)): Current state of the mechanical system.
-            torque(float): Generated input torque by the electrical motor.
-
-        Returns:
-            Tuple(ndarray, ndarray):
-                [0]: Derivatives of the mechanical_state-odes over the mechanical_states shape:(states x states)
-                [1]: Derivatives of the mechanical_state-odes over the torque shape:(states,)
-        """
-        pass
-
-    def get_state_space(self, omega_range):
-        """
-        Args:
-            omega_range(Tuple(int,int)): Lower and upper values the motor can generate for omega normalized to (-1, 1)
-
-        Returns:
-            Tuple(dict,dict): Lowest and highest possible values for all states normalized to (-1, 1)
-        """
-        return {'omega': omega_range[0]}, {'omega': omega_range[1]}
-
-
-class PolynomialStaticLoad(MechanicalLoad):
-    """
-    Mechanical system that models the Mechanical-ODE based on a static polynomial load torque.
-
-    Parameter dictionary entries:
-        | a: Constant Load Torque coefficient (for modeling static friction)
-        | b: Linear Load Torque coefficient (for modeling sliding friction)
-        | c: Quadratic Load Torque coefficient (for modeling air resistances)
-        | j_load: Moment of inertia of the mechanical system.
-    """
-
-    _load_parameter = dict(a=0.0, b=0.0, c=0., j_load=0)
-    _default_initializer = {'states': {'omega': 0.0},
-                            'interval': None,
-                            'random_init': None,
-                            'random_params': (None, None)}
-
-    #: Parameter indicating if the class is implementing the optional jacobian function
-    HAS_JACOBIAN = True
-
-    @property
-    def load_parameter(self):
-        """
-        Returns:
-            dict(float): Parameter dictionary of the load.
-        """
-        return self._load_parameter
-
-    def __init__(self, load_parameter=(), limits=None,
-                 load_initializer=None, **__):
-        """
-        Args:
-            load_parameter(dict(float)): Parameter dictionary.
-        """
-        self._load_parameter.update(load_parameter)
-        super().__init__(j_load=self._load_parameter['j_load'],
-                         load_initializer=load_initializer)
-        self._limits.update(limits or {})
-        self._a = self._load_parameter['a']
-        self._b = self._load_parameter['b']
-        self._c = self._load_parameter['c']
-
-    def _static_load(self, omega, *_):
-        """
-        Calculation of the load torque for a given speed omega.
-        """
-        sign = 1 if omega > 0 else -1 if omega < 0 else 0
-        return sign * (self._c * omega**2 + self._b * abs(omega) + self._a)
-
-    def mechanical_ode(self, t, mechanical_state, torque):
-        # Docstring of superclass
-        return np.array([(torque - self._static_load(mechanical_state[self.OMEGA_IDX])) / self._j_total])
-
-    def mechanical_jacobian(self, t, mechanical_state, torque):
-        # Docstring of superclass
-        sign = 1 if mechanical_state[self.OMEGA_IDX] > 0 else -1 if mechanical_state[self.OMEGA_IDX] < 0 else 0
-        return np.array([[(-self._b * sign - 2 * self._c * mechanical_state[self.OMEGA_IDX])/self._j_total]]), \
-            np.array([1/self._j_total])
-
-
-class ExternalSpeedLoad(MechanicalLoad):
-    """
-       External speed mechanical load system which will set the speed to a
-       predefined speed-function/ speed-profile.
-    """
-
-    HAS_JACOBIAN = False
-    _default_initializer = {'states': {'omega': 0.0},
-                            'interval': None,
-                            'random_init': None,
-                            'random_params': (None, None)}
-
-    @property
-    def omega(self):
-        """
-        Returns:
-            float: Function-value for omega in rad/s at time-step t.
-        """
-        return self._omega_initial
-
-    def reset(self, *_, **__):
-        # Docstring from superclass
-        return np.array([self._omega_initial])
-
-    def __init__(self, speed_profile=None,
-                 omega_initial=0, tau=1e-4, load_initializer=None,
-                 **kwargs):
-        """
-        Args:
-            speed_profile(function): function or lambda expression
-                which take time t as argument and return speed omega
-                example:
-                    (lambda t, amplitude, freq: amplitude*numpy.sin(2*pi*f)))
-                    with additional parameter: amplitude, freq
-            omega_initial(float)): Initial value for the speed in rad/s.
-            tau(float): discrete time step of the system
-            kwargs(dict): further arguments for speed_profile
-        """
-<<<<<<< HEAD
-        super().__init__(load_initializer=load_initializer)
-        self.__dict__.update(**kwargs)
-=======
-        super().__init__()
->>>>>>> da8f8d39
-        self.kwargs = kwargs
-        self._omega_initial = omega_initial
-        # w(t)
-        self._speed_profile = speed_profile
-        self._tau = tau
-        #self._jacobi = jacobi
-
-    def mechanical_ode(self, t, mechanical_state, torque):
-        # Docstring of superclass
-        # calc next omega with given profile und tau
-        omega_next = self._speed_profile(t=t+self._tau, **self.kwargs)
-
-        # return T/j with T = j/tau * (w(k+1) - w(k))
-        # calculated T out of euler-forward, given omega_next and
-        # actual omega give from system
-        return np.array([(self.j_total / self._tau) *
-                         (omega_next - mechanical_state[self.OMEGA_IDX])])
-
-    def mechanical_jacobian(self, t, mechanical_state, torque):
-        # Docstring of superclass
-        # jacobian here not necessary, since omega is externally given
-        return None
-
-
-class ConstantSpeedLoad(MechanicalLoad):
-    """
-       Constant speed mechanical load system which will always set the speed
-       to a predefined value.
-    """
-
-    HAS_JACOBIAN = True
-    _default_initializer = {'states': {'omega': 0.0},
-                            'interval': None,
-                            'random_init': None,
-                            'random_params': (None, None)}
-
-    @property
-    def omega_fixed(self):
-        """
-        Returns:
-            float: Constant value for omega in rad/s.
-        """
-        return self._omega
-
-    def reset(self, *_, **__):
-        # Docstring from superclass
-        return np.array([self._omega])
-
-    def __init__(self, omega_fixed=0, load_initializer=None, **__):
-        """
-        Args:
-            omega_fixed(float)): Fix value for the speed in rad/s.
-        """
-        self._default_initializer['states']['omega'] = omega_fixed
-        super().__init__(load_initializer=load_initializer)
-        self._omega = omega_fixed
-
-
-
-    def mechanical_ode(self, *_, **__):
-        # Docstring of superclass
-        return np.array([0])
-
-    def mechanical_jacobian(self, t, mechanical_state, torque):
-        # Docstring of superclass
-        return np.array([0]), np.array([0])
-
-
-class PositionalPolyStaticLoad(PolynomialStaticLoad):
-
-    def __init__(self, load_parameter=None, limits=None):
-        load_parameter = load_parameter or {}
-        limits = limits or {}
-        limits.setdefault('position', 1)
-        load_parameter.set_default('gear_ratio', 1)
-        load_parameter.set_default('meter_per_revolution', 0.05)
-        super().__init__(load_parameter, limits)
-        self._state_names = ['omega', 'position']
-
-    def get_state_space(self, omega_range):
-        lower, upper = super().get_state_space(omega_range)
-        lower['position'] = 0
-        upper['position'] = self._limits['position']
-
-
-
-
+import numpy as np
+from scipy.stats import truncnorm
+
+
+class MechanicalLoad:
+    """
+    The MechanicalLoad is the base class for all the mechanical systems attached to the electrical motors rotor.
+
+    It contains an mechanical ode system as well as the state names, limits and nominal values
+    of the mechanical quantities. The only required state is 'omega' as the rotational speed of the motor shaft
+    in rad/s.
+
+    Initialization is given by initializer(dict). Can be constant state value
+    or random value in given or nominal interval.
+    dict should be like:
+        { 'states': <dict with state names and initital values>,
+          'interval': < boundaries for each state (only for random init>,
+          'random_init': <str: 'uniform' or 'normal'>,
+          'random_params: {'mue': <const>, 'sigma': <const>}
+    Example initializer(dict) for constant initialization:
+        { 'states': {'omega': 15.5}}
+    Example  initializer(dict) for random initialization:
+        { 'random_init': 'normal'}
+    """
+
+    @property
+    def j_total(self):
+        """
+        Returns:
+             float: Total moment of inertia affecting the motor shaft.
+        """
+        return self._j_total
+
+    @property
+    def state_names(self):
+        """
+        Returns:
+            list(str): Names of the states in the mechanical-ODE.
+        """
+        return self._state_names
+
+    @property
+    def limits(self):
+        """
+        Returns:
+            dict(float): Mapping of the motor states to their limit values.
+        """
+        return self._limits
+
+    @property
+    def nominal_values(self):
+        """
+        Returns:
+              dict(float): Mapping of the motor states to their nominal values
+
+        """
+        return self._nominal_values
+
+    @property
+    def initializer(self):
+        """
+        Returns:
+            dict: The motors initial state and additional initializer parameters
+        """
+        return self._initializer
+
+    OMEGA_IDX = 0
+
+    #: Parameter indicating if the class is implementing the optional jacobian function
+    HAS_JACOBIAN = False
+    #: _default_initial_state(dict): Default initial motor-state values
+    _default_initializer = {}
+
+    def __init__(self, state_names=None, j_load=0.0, load_initializer=None, **__):
+        """
+        Args:
+            state_names(list(str)): List of the names of the states in the mechanical-ODE.
+            j_load(float): Moment of inertia of the load affecting the motor shaft.
+        """
+        self._j_total = self._j_load = j_load
+        self._state_names = list(state_names or ['omega'])
+        self._limits = {}
+        self._nominal_values = {}
+        load_initializer = load_initializer or {}
+        self._initializer = self._default_initializer.copy()
+        self._initializer.update(load_initializer)
+        self._initial_states = self._initializer['states']
+        print('super init')
+        print(load_initializer)
+
+    def initialize(self,
+                   nominal_state,
+                   state_space=None,
+                   state_positions=None,
+                   **__):
+        """
+        Initializes give state values. Values can be given as a constant or
+        sampled random out of a statistical distribution. Initial value is in
+        range of the nominal values or a given interval.
+
+        Args:
+            nominal_state(list): nominal values for each state given from
+                                  physical system
+            state_space(gym.Box): normalized state space boundaries
+            state_positions(dict): indexes of system states
+        Returns:
+            ndarray(float): initial value for each state
+
+        """
+        # for order and organization purposes
+        interval = self._initializer['interval']
+        random_dist = self._initializer['random_init']
+        random_params = self._initializer['random_params']
+
+        # setting nominal values as interval limits
+        state_idx = [state_positions[state] for state in self._initial_states.keys()]
+        upper_bound = np.asarray(nominal_state[state_idx], dtype=float)
+        lower_bound = upper_bound * np.asarray(state_space.low, dtype=float)[state_idx]
+        # clip nominal boundaries to user defined
+        if interval is not None:
+            lower_bound = np.clip(lower_bound,
+                                  a_min=
+                                  np.asarray(interval, dtype=float).T[0],
+                                  a_max=None)
+            upper_bound = np.clip(upper_bound,
+                                  a_min=None,
+                                  a_max=
+                                  np.asarray(interval, dtype=float).T[1])
+        else:
+            pass
+        # random initialization for each load state (omega)
+        if random_dist is not None:
+            if random_dist == 'uniform':
+                initial_value = (upper_bound - lower_bound) * \
+                                np.random.random_sample(
+                                    len(self._initial_states.keys())) + \
+                                lower_bound
+                random_states = \
+                    {state: initial_value[idx]
+                     for idx, state in
+                     enumerate(self._initial_states.keys())}
+                self._initial_states.update(random_states)
+
+            elif random_dist in ['normal', 'gaussian']:
+                # specific input or middle of interval
+                mue = random_params[0] or \
+                      (upper_bound - lower_bound) / 2 + lower_bound
+                sigma = random_params[1] or 1
+                a = (lower_bound - mue) / sigma
+                b = (upper_bound - mue) / sigma
+                initial_value = truncnorm.rvs(a, b,
+                                              loc=mue,
+                                              scale=sigma,
+                                              size=(len(self._initial_states.keys())))
+                random_states = \
+                    {state: initial_value[idx]
+                     for idx, state in
+                     enumerate(self._initial_states.keys())}
+                self._initial_states.update(random_states)
+
+            else:
+                # todo implement other distribution
+                raise NotImplementedError
+        # constant initialization for each motor state (current, epsilon)
+        elif self._initial_states is not None:
+            initial_value = np.atleast_1d(
+                list(self._initial_states.values()))
+            # check init_value meets interval boundaries
+            if ((lower_bound <= initial_value).all()
+                    and (initial_value <= upper_bound).all()):
+                initial_states_ = \
+                    {state: initial_value[idx]
+                     for idx, state in
+                     enumerate(self._initial_states.keys())}
+                self._initial_states.update(initial_states_)
+            else:
+                raise Exception(
+                    'Initialization Value have to be in nominal '
+                    'boundaries')
+        else:
+            raise Exception('No matching Initialization Case')
+
+    def reset(self,
+              state_positions=None,
+              state_space=None,
+              nominal_state=None,
+              **__):
+        """
+        Reset the motors state to a new initial state. (Default 0)
+
+        Args:
+            nominal_state(list): nominal values for each state given from
+                                  physical system
+            state_space(gym.Box): normalized state space boundaries
+            state_positions(dict): indexes of system states
+        Returns:
+            numpy.ndarray(float): The initial motor states.
+        """
+        if self._initializer:
+            self.initialize(nominal_state, state_space, state_positions)
+            return np.asarray(list(self._initial_states.values()))
+        else:
+            return np.zeros_like(self._state_names, dtype=float)
+
+    def set_j_rotor(self, j_rotor):
+        """
+        Args:
+            j_rotor(float): The moment of inertia of the rotor shaft of the motor.
+        """
+        self._j_total += j_rotor
+
+    def mechanical_ode(self, t, mechanical_state, torque):
+        """
+        Calculation of the derivatives of the mechanical-ODE for each of the mechanical states.
+
+        Args:
+            t(float): Current time of the system.
+            mechanical_state(ndarray(float)): Current state of the mechanical system.
+            torque(float): Generated input torque by the electrical motor.
+
+        Returns:
+            ndarray(float): Derivatives of the mechanical state for the given input torque.
+        """
+        raise NotImplementedError
+
+    def mechanical_jacobian(self, t, mechanical_state, torque):
+        """
+        Calculation of the jacobians of the mechanical-ODE for each of the mechanical state.
+
+        Overriding this method is optional for each subclass. If it is overridden, the parameter HAS_JACOBIAN must also
+        be set to True. Otherwise, the jacobian will not be called.
+
+        Args:
+            t(float): Current time of the system.
+            mechanical_state(ndarray(float)): Current state of the mechanical system.
+            torque(float): Generated input torque by the electrical motor.
+
+        Returns:
+            Tuple(ndarray, ndarray):
+                [0]: Derivatives of the mechanical_state-odes over the mechanical_states shape:(states x states)
+                [1]: Derivatives of the mechanical_state-odes over the torque shape:(states,)
+        """
+        pass
+
+    def get_state_space(self, omega_range):
+        """
+        Args:
+            omega_range(Tuple(int,int)): Lower and upper values the motor can generate for omega normalized to (-1, 1)
+
+        Returns:
+            Tuple(dict,dict): Lowest and highest possible values for all states normalized to (-1, 1)
+        """
+        return {'omega': omega_range[0]}, {'omega': omega_range[1]}
+
+
+class PolynomialStaticLoad(MechanicalLoad):
+    """
+    Mechanical system that models the Mechanical-ODE based on a static polynomial load torque.
+
+    Parameter dictionary entries:
+        | a: Constant Load Torque coefficient (for modeling static friction)
+        | b: Linear Load Torque coefficient (for modeling sliding friction)
+        | c: Quadratic Load Torque coefficient (for modeling air resistances)
+        | j_load: Moment of inertia of the mechanical system.
+    """
+
+    _load_parameter = dict(a=0.0, b=0.0, c=0., j_load=0)
+    _default_initializer = {'states': {'omega': 0.0},
+                            'interval': None,
+                            'random_init': None,
+                            'random_params': (None, None)}
+
+    #: Parameter indicating if the class is implementing the optional jacobian function
+    HAS_JACOBIAN = True
+
+    @property
+    def load_parameter(self):
+        """
+        Returns:
+            dict(float): Parameter dictionary of the load.
+        """
+        return self._load_parameter
+
+    def __init__(self, load_parameter=(), limits=None,
+                 load_initializer=None, **__):
+        """
+        Args:
+            load_parameter(dict(float)): Parameter dictionary.
+        """
+        print('init')
+        print('load_int',load_initializer)
+        self._load_parameter.update(load_parameter)
+        super().__init__(j_load=self._load_parameter['j_load'],
+                         load_initializer=load_initializer)
+        self._limits.update(limits or {})
+        self._a = self._load_parameter['a']
+        self._b = self._load_parameter['b']
+        self._c = self._load_parameter['c']
+
+    def _static_load(self, omega, *_):
+        """
+        Calculation of the load torque for a given speed omega.
+        """
+        sign = 1 if omega > 0 else -1 if omega < 0 else 0
+        return sign * (self._c * omega**2 + self._b * abs(omega) + self._a)
+
+    def mechanical_ode(self, t, mechanical_state, torque):
+        # Docstring of superclass
+        return np.array([(torque - self._static_load(mechanical_state[self.OMEGA_IDX])) / self._j_total])
+
+    def mechanical_jacobian(self, t, mechanical_state, torque):
+        # Docstring of superclass
+        sign = 1 if mechanical_state[self.OMEGA_IDX] > 0 else -1 if mechanical_state[self.OMEGA_IDX] < 0 else 0
+        return np.array([[(-self._b * sign - 2 * self._c * mechanical_state[self.OMEGA_IDX])/self._j_total]]), \
+            np.array([1/self._j_total])
+
+
+class ExternalSpeedLoad(MechanicalLoad):
+    """
+       External speed mechanical load system which will set the speed to a
+       predefined speed-function/ speed-profile.
+    """
+
+    HAS_JACOBIAN = False
+    _default_initializer = {'states': {'omega': 0.0},
+                            'interval': None,
+                            'random_init': None,
+                            'random_params': (None, None)}
+
+    @property
+    def omega(self):
+        """
+        Returns:
+            float: Function-value for omega in rad/s at time-step t.
+        """
+        return self._omega_initial
+
+    def reset(self,
+              state_positions=None,
+              state_space=None,
+              nominal_state=None,
+              **__):
+        """
+        Reset the motors state to a new initial state. (Default 0)
+
+        Args:
+            nominal_state(list): nominal values for each state given from
+                                  physical system
+            state_space(gym.Box): normalized state space boundaries
+            state_positions(dict): indexes of system states
+        Returns:
+            numpy.ndarray(float): The initial motor states.
+        """
+        if self._initializer:
+            self.initialize(nominal_state, state_space, state_positions)
+            return np.asarray(list(self._initial_states.values()))
+        else:
+            return np.zeros_like(self._state_names, dtype=float)
+    # def reset(self, *_, **__):
+    #     # Docstring from superclass
+    #     return np.array([self._omega_initial])
+
+    def __init__(self, speed_profile=None, omega_initial=None,
+                 tau=1e-4, load_initializer=None, **kwargs):
+        """
+        Args:
+            speed_profile(function): function or lambda expression
+                which take time t as argument and return speed omega
+                example:
+                    (lambda t, amplitude, freq: amplitude*numpy.sin(2*pi*f)))
+                    with additional parameter: amplitude, freq
+            omega_initial(float)): Initial value for the speed in rad/s.
+            tau(float): discrete time step of the system
+            kwargs(dict): further arguments for speed_profile
+        """
+        print('init')
+        print(load_initializer)
+        super().__init__(load_initializer=load_initializer)
+        self.kwargs = kwargs
+        print('init ext', self._initializer)
+        self._omega_initial = omega_initial or self._initializer['states']['omega']
+        # w(t)
+        self._speed_profile = speed_profile
+        self._tau = tau
+        #self._jacobi = jacobi
+
+    def mechanical_ode(self, t, mechanical_state, torque):
+        # Docstring of superclass
+        # calc next omega with given profile und tau
+        omega_next = self._speed_profile(t=t+self._tau, **self.kwargs)
+        # calculated T out of euler-forward, given omega_next and
+        # actual omega give from system
+        return np.array([(self.j_total / self._tau) *
+                         (omega_next - mechanical_state[self.OMEGA_IDX])])
+
+    def mechanical_jacobian(self, t, mechanical_state, torque):
+        # Docstring of superclass
+        # jacobian here not necessary, since omega is externally given
+        return None
+
+
+class ConstantSpeedLoad(MechanicalLoad):
+    """
+       Constant speed mechanical load system which will always set the speed
+       to a predefined value.
+    """
+
+    HAS_JACOBIAN = True
+    _default_initializer = {'states': {'omega': 0.0},
+                            'interval': None,
+                            'random_init': None,
+                            'random_params': (None, None)}
+
+    @property
+    def omega_fixed(self):
+        """
+        Returns:
+            float: Constant value for omega in rad/s.
+        """
+        return self._omega
+
+    def reset(self, *_, **__):
+        # Docstring from superclass
+        return np.array([self._omega])
+
+    def __init__(self, omega_fixed=0, load_initializer=None, **__):
+        """
+        Args:
+            omega_fixed(float)): Fix value for the speed in rad/s.
+        """
+        self._default_initializer['states']['omega'] = omega_fixed
+        super().__init__(load_initializer=load_initializer)
+        self._omega = omega_fixed
+
+
+
+    def mechanical_ode(self, *_, **__):
+        # Docstring of superclass
+        return np.array([0])
+
+    def mechanical_jacobian(self, t, mechanical_state, torque):
+        # Docstring of superclass
+        return np.array([0]), np.array([0])
+
+
+class PositionalPolyStaticLoad(PolynomialStaticLoad):
+
+    def __init__(self, load_parameter=None, limits=None):
+        load_parameter = load_parameter or {}
+        limits = limits or {}
+        limits.setdefault('position', 1)
+        load_parameter.set_default('gear_ratio', 1)
+        load_parameter.set_default('meter_per_revolution', 0.05)
+        super().__init__(load_parameter, limits)
+        self._state_names = ['omega', 'position']
+
+    def get_state_space(self, omega_range):
+        lower, upper = super().get_state_space(omega_range)
+        lower['position'] = 0
+        upper['position'] = self._limits['position']
+
+
+
+