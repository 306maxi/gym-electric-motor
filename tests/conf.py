--- conflicted
+++ resolved
@@ -2,11 +2,9 @@
 from matplotlib import pyplot as plt
 import matplotlib
 from gym_electric_motor.core import *
-<<<<<<< HEAD
+
 from gym.spaces import Box
-=======
 
->>>>>>> 24eb488f
 import pytest
 
 # region parameter definition
